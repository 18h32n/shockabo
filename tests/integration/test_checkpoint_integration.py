--- conflicted
+++ resolved
@@ -297,7 +297,7 @@
         task_id = "integrity_task_001"
 
         # Save valid checkpoint
-        repo.save_checkpoint(
+        metadata = repo.save_checkpoint(
             checkpoint_id=checkpoint_id,
             task_id=task_id,
             model_state=sample_checkpoint_data,
@@ -314,11 +314,7 @@
 
         # Corrupt the checkpoint file
         checkpoint_path = checkpoint_test_dir / "ttt" / task_id / f"{checkpoint_id}.pt"
-<<<<<<< HEAD
-        checkpoint_path.stat().st_size
-=======
         original_size = checkpoint_path.stat().st_size
->>>>>>> f03102fc
 
         # Write corrupted data
         with open(checkpoint_path, "wb") as f:
@@ -394,11 +390,7 @@
         # Run concurrent saves
         with concurrent.futures.ThreadPoolExecutor(max_workers=8) as executor:
             futures = [executor.submit(save_checkpoint_worker, i) for i in range(20)]
-<<<<<<< HEAD
-            [future.result() for future in concurrent.futures.as_completed(futures)]
-=======
             concurrent_results = [future.result() for future in concurrent.futures.as_completed(futures)]
->>>>>>> f03102fc
 
         # Verify all operations succeeded
         assert len(errors) == 0, f"Concurrent save errors: {errors}"
@@ -776,11 +768,7 @@
             memory_limit_mb=10240
         )
 
-<<<<<<< HEAD
-        TTTConfig(
-=======
         ttt_config = TTTConfig(
->>>>>>> f03102fc
             model_name="gpt2",
             device="cpu",
             quantization=False,
