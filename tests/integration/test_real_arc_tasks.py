"""End-to-end integration tests with real ARC tasks."""
import json
import shutil
import tempfile
import time
from datetime import datetime
from pathlib import Path
from unittest.mock import MagicMock, Mock, patch

import pytest
import torch

from src.adapters.repositories.arc_data_repository import ARCDataRepository
from src.adapters.strategies.ttt_adapter import TTTAdapter, TTTConfig
from src.domain.models import ARCTask, StrategyType
from src.utils.performance_validator import PerformanceValidator


@pytest.fixture
def real_arc_test_dir():
    """Create temporary directory with real ARC task data."""
    temp_dir = Path(tempfile.mkdtemp())

    # Create ARC data structure
    training_dir = temp_dir / "training"
    training_dir.mkdir(parents=True)

    # Create realistic ARC tasks based on common patterns
    real_tasks = {
        "simple_pattern_001": {
            "train": [
                {
                    "input": [[0, 0, 0], [0, 1, 0], [0, 0, 0]],
                    "output": [[1, 1, 1], [1, 0, 1], [1, 1, 1]]
                },
                {
                    "input": [[0, 0], [2, 0]],
                    "output": [[1, 1], [0, 1]]
                }
            ],
            "test": [
                {"input": [[0, 3, 0], [0, 0, 0]], "output": [[1, 0, 1], [1, 1, 1]]}
            ]
        },
        "color_transformation_002": {
            "train": [
                {
                    "input": [[1, 2, 1], [2, 1, 2], [1, 2, 1]],
                    "output": [[2, 1, 2], [1, 2, 1], [2, 1, 2]]
                },
                {
                    "input": [[3, 4, 3, 4], [4, 3, 4, 3]],
                    "output": [[4, 3, 4, 3], [3, 4, 3, 4]]
                }
            ],
            "test": [
                {"input": [[5, 6], [6, 5]], "output": [[6, 5], [5, 6]]}
            ]
        },
        "shape_counting_003": {
            "train": [
                {
                    "input": [[1, 0, 1], [0, 0, 0], [1, 0, 1]],
                    "output": [[4, 0, 4], [0, 0, 0], [4, 0, 4]]
                },
                {
                    "input": [[2, 2], [2, 2]],
                    "output": [[4, 4], [4, 4]]
                }
            ],
            "test": [
                {"input": [[3, 3, 3], [3, 0, 3], [3, 3, 3]], "output": [[8, 8, 8], [8, 0, 8], [8, 8, 8]]}
            ]
        },
        "complex_pattern_004": {
            "train": [
                {
                    "input": [
                        [0, 1, 0, 1, 0],
                        [1, 0, 1, 0, 1],
                        [0, 1, 0, 1, 0],
                        [1, 0, 1, 0, 1]
                    ],
                    "output": [
                        [1, 0, 1, 0, 1],
                        [0, 1, 0, 1, 0],
                        [1, 0, 1, 0, 1],
                        [0, 1, 0, 1, 0]
                    ]
                },
                {
                    "input": [
                        [2, 3, 2],
                        [3, 2, 3],
                        [2, 3, 2]
                    ],
                    "output": [
                        [3, 2, 3],
                        [2, 3, 2],
                        [3, 2, 3]
                    ]
                }
            ],
            "test": [
                {
                    "input": [
                        [4, 5, 4, 5],
                        [5, 4, 5, 4],
                        [4, 5, 4, 5]
                    ],
                    "output": [
                        [5, 4, 5, 4],
                        [4, 5, 4, 5],
                        [5, 4, 5, 4]
                    ]
                }
            ]
        },
        "size_variation_005": {
            "train": [
                {
                    "input": [[1]],
                    "output": [[1, 1], [1, 1]]
                },
                {
                    "input": [[2, 2]],
                    "output": [[2, 2, 2, 2], [2, 2, 2, 2]]
                },
                {
                    "input": [[3, 3, 3]],
                    "output": [[3, 3, 3, 3, 3, 3], [3, 3, 3, 3, 3, 3]]
                }
            ],
            "test": [
                {"input": [[4, 4, 4, 4]], "output": [[4, 4, 4, 4, 4, 4, 4, 4], [4, 4, 4, 4, 4, 4, 4, 4]]}
            ]
        }
    }

    # Save tasks to files
    for task_id, task_data in real_tasks.items():
        with open(training_dir / f"{task_id}.json", "w") as f:
            json.dump(task_data, f, indent=2)

    yield temp_dir

    # Cleanup
    if temp_dir.exists():
        shutil.rmtree(temp_dir)


@pytest.fixture
def arc_data_repository(real_arc_test_dir):
    """Create ARC data repository with real task data."""
    return ARCDataRepository(data_path=str(real_arc_test_dir))


@pytest.fixture
def production_ttt_config(real_arc_test_dir):
    """Create production-like TTT configuration."""
    return TTTConfig(
        model_name="gpt2",  # Small model for testing, but realistic config
        device="cpu",
        quantization=False,  # Disable for deterministic testing
        num_epochs=3,
        batch_size=2,
        learning_rate=5e-5,
        max_examples=4,
        max_length=1024,
        checkpoint_dir=real_arc_test_dir / "checkpoints",
        cache_dir=real_arc_test_dir / "cache"
    )


class TestRealARCTaskProcessing:
    """Test processing of real ARC tasks end-to-end."""

    def test_single_task_complete_pipeline(self, arc_data_repository, production_ttt_config):
        """Test complete pipeline with a single real ARC task."""
        # Load a real task
        tasks = arc_data_repository.load_all_tasks(dataset="training", limit=1)
        assert len(tasks) == 1
        task = tasks[0]

        # Verify task structure
        assert isinstance(task, ARCTask)
        assert len(task.train_examples) >= 2
        assert task.test_input is not None
        assert len(task.test_input) > 0
        assert len(task.test_input[0]) > 0

        with patch("src.adapters.strategies.ttt_adapter.AutoModelForCausalLM") as mock_model:
            with patch("src.adapters.strategies.ttt_adapter.AutoTokenizer") as mock_tokenizer:
                # Setup realistic mocks
                mock_tokenizer_inst = MagicMock()
                mock_tokenizer_inst.pad_token = None
                mock_tokenizer_inst.eos_token = "[EOS]"
                mock_tokenizer_inst.pad_token_id = 50256
                mock_tokenizer_inst.eos_token_id = 50256

                # Mock realistic tokenization
                def mock_encode(text, **kwargs):
                    # Simulate encoding grid text to tokens
                    return [1] + [i % 1000 + 1 for i in range(len(text.split()))] + [50256]

                def mock_decode(tokens, **kwargs):
                    # Simulate decoding back to grid format
                    if isinstance(tokens, torch.Tensor):
                        tokens = tokens.tolist()

                    # Generate a simple grid based on input dimensions
                    if hasattr(task, 'test_input') and task.test_input:
                        rows = len(task.test_input)
                        cols = len(task.test_input[0])
                        return '\n'.join([' '.join(['1' if (i+j) % 2 == 0 else '0' for j in range(cols)]) for i in range(rows)])
                    return "0 1\n1 0"

                mock_tokenizer_inst.encode = mock_encode
                mock_tokenizer_inst.decode = mock_decode
                mock_tokenizer.from_pretrained.return_value = mock_tokenizer_inst

                # Setup model mock
                mock_model_inst = MagicMock()
                mock_model_inst.config.vocab_size = 50257
                param1 = torch.nn.Parameter(torch.randn(768, 768))
                param1.requires_grad = True
                mock_model_inst.parameters.return_value = [param1]
                mock_model_inst.train = MagicMock()
                mock_model_inst.eval = MagicMock()
                mock_model_inst.to = MagicMock(return_value=mock_model_inst)

                # Mock training with convergence
                training_step = {"step": 0}

                def mock_forward(*args, **kwargs):
                    training_step["step"] += 1
                    # Simulate loss convergence
                    base_loss = 1.0
                    decay_rate = 0.1
                    converged_loss = 0.05
                    loss_value = converged_loss + (base_loss - converged_loss) * (1 - decay_rate) ** training_step["step"]
                    return Mock(loss=torch.tensor(loss_value, requires_grad=True))

                mock_model_inst.side_effect = mock_forward

                # Mock generation
                def mock_generate(input_ids, **kwargs):
                    batch_size = input_ids.shape[0] if hasattr(input_ids, 'shape') else 1
                    seq_len = 20  # Generate reasonable sequence length
                    return torch.randint(1, 1000, (batch_size, seq_len))

                mock_model_inst.generate = mock_generate
                mock_model.from_pretrained.return_value = mock_model_inst

                # Create adapter and run pipeline
                adapter = TTTAdapter(config=production_ttt_config)
<<<<<<< HEAD
                PerformanceValidator()
=======
                validator = PerformanceValidator()
>>>>>>> f03102fc

                start_time = time.time()

                # Initialize model
                adapter.initialize_model()
                init_time = time.time() - start_time

                # Adapt to task
                adaptation_start = time.time()
                adaptation = adapter.adapt_to_task(task)
                adaptation_time = time.time() - adaptation_start

                # Verify adaptation
                assert adaptation.task_id == task.task_id
                assert adaptation.adaptation_id is not None
                assert len(adaptation.training_examples) <= production_ttt_config.max_examples
                assert "final_loss" in adaptation.adaptation_metrics
                assert "training_steps" in adaptation.adaptation_metrics
                assert "adaptation_time" in adaptation.adaptation_metrics

                # Generate solution
                solution_start = time.time()
                solution = adapter.solve(task)
                solution_time = time.time() - solution_start

                total_time = time.time() - start_time

                # Verify solution
                assert solution.task_id == task.task_id
                assert solution.strategy_used == StrategyType.TEST_TIME_TRAINING
                assert len(solution.predictions) == 1
                assert isinstance(solution.predictions[0], list)
                assert len(solution.predictions[0]) > 0  # Has output grid
                assert isinstance(solution.predictions[0][0], list)  # Grid format
                assert solution.confidence_score >= 0.0
                assert solution.confidence_score <= 1.0

                # Verify resource tracking
                assert solution.resource_usage is not None
                assert solution.resource_usage.task_id == task.task_id
                assert solution.resource_usage.strategy_type == StrategyType.TEST_TIME_TRAINING
                assert solution.resource_usage.cpu_seconds > 0
                assert solution.resource_usage.memory_mb > 0

                # Verify performance metrics
                assert init_time < 60.0  # Model initialization under 1 minute
                assert adaptation_time < 180.0  # Adaptation under 3 minutes
                assert solution_time < 30.0  # Solution under 30 seconds
                assert total_time < 300.0  # Total under 5 minutes

                # Verify output dimensions match test input
                predicted_grid = solution.predictions[0]
                # Grid dimensions might change based on pattern, but should be reasonable
                assert len(predicted_grid) > 0
                assert len(predicted_grid[0]) > 0

                # Cleanup
                adapter.cleanup()

    def test_multiple_tasks_batch_processing(self, arc_data_repository, production_ttt_config):
        """Test batch processing of multiple real ARC tasks."""
        # Load multiple tasks
        tasks = arc_data_repository.load_all_tasks(dataset="training", limit=3)
        assert len(tasks) == 3

        with patch("src.adapters.strategies.ttt_adapter.AutoModelForCausalLM") as mock_model:
            with patch("src.adapters.strategies.ttt_adapter.AutoTokenizer") as mock_tokenizer:
                # Setup mocks (similar to previous test but optimized for batch)
                mock_tokenizer_inst = MagicMock()
                mock_tokenizer_inst.pad_token = None
                mock_tokenizer_inst.eos_token = "[EOS]"
                mock_tokenizer_inst.encode = lambda text, **kwargs: [1, 2, 3, 4, 5]
                mock_tokenizer_inst.decode = lambda tokens, **kwargs: "1 0\n0 1"
                mock_tokenizer.from_pretrained.return_value = mock_tokenizer_inst

                mock_model_inst = MagicMock()
                mock_model_inst.config.vocab_size = 50257
                mock_model_inst.parameters.return_value = [torch.nn.Parameter(torch.randn(10, 10))]
                mock_model_inst.train = MagicMock()
                mock_model_inst.eval = MagicMock()
                mock_model_inst.to = MagicMock(return_value=mock_model_inst)

                # Mock faster training for batch processing
                mock_model_inst.side_effect = lambda *args, **kwargs: Mock(
                    loss=torch.tensor(0.2, requires_grad=True)
                )
                mock_model_inst.generate = MagicMock(return_value=torch.tensor([[1, 2, 3, 4, 5]]))
                mock_model.from_pretrained.return_value = mock_model_inst

                # Create adapter
                adapter = TTTAdapter(config=production_ttt_config)
                adapter.initialize_model()

                # Process all tasks
                results = []
                total_start_time = time.time()

<<<<<<< HEAD
                for _i, task in enumerate(tasks):
=======
                for i, task in enumerate(tasks):
>>>>>>> f03102fc
                    task_start_time = time.time()

                    # Adapt and solve
                    adaptation = adapter.adapt_to_task(task)
                    solution = adapter.solve(task)

                    task_processing_time = time.time() - task_start_time

                    # Collect results
                    results.append({
                        "task_id": task.task_id,
                        "adaptation_id": adaptation.adaptation_id,
                        "solution": solution,
                        "processing_time": task_processing_time,
                        "accuracy_estimate": adaptation.adaptation_metrics.get("validation_accuracy", 0.5)
                    })

                total_processing_time = time.time() - total_start_time

                # Verify batch processing results
                assert len(results) == 3
                assert all(r["solution"].task_id == tasks[i].task_id for i, r in enumerate(results))
                assert all(r["solution"].strategy_used == StrategyType.TEST_TIME_TRAINING for r in results)
                assert total_processing_time < 600.0  # All tasks under 10 minutes

                # Verify performance consistency
                processing_times = [r["processing_time"] for r in results]
                avg_time = sum(processing_times) / len(processing_times)

                # No task should take more than 3x average (reasonable variation)
                for processing_time in processing_times:
                    assert processing_time < avg_time * 3

                # Verify all solutions have valid predictions
                for result in results:
                    solution = result["solution"]
                    assert len(solution.predictions) == 1
                    assert isinstance(solution.predictions[0], list)
                    assert len(solution.predictions[0]) > 0

                # Verify resource usage tracking
                total_memory_usage = sum(
                    r["solution"].resource_usage.memory_mb for r in results
                )
                total_cpu_time = sum(
                    r["solution"].resource_usage.cpu_seconds for r in results
                )

                assert total_memory_usage > 0
                assert total_cpu_time > 0

                # Cleanup
                adapter.cleanup()

    def test_task_difficulty_variation(self, arc_data_repository, production_ttt_config):
        """Test handling tasks of varying difficulty and complexity."""
        # Load all available tasks to test variety
        all_tasks = arc_data_repository.load_all_tasks(dataset="training")

        # Categorize tasks by complexity (grid size, number of examples, etc.)
        simple_tasks = []
        medium_tasks = []
        complex_tasks = []

        for task in all_tasks:
            # Calculate complexity score
            grid_complexity = sum(
                len(ex["input"]) * len(ex["input"][0]) + len(ex["output"]) * len(ex["output"][0])
                for ex in task.train_examples
            )
            example_count = len(task.train_examples)

            complexity_score = grid_complexity + (example_count * 10)

            if complexity_score < 50:
                simple_tasks.append(task)
            elif complexity_score < 150:
                medium_tasks.append(task)
            else:
                complex_tasks.append(task)

        # Test one task from each category if available
        test_tasks = []
        if simple_tasks:
            test_tasks.append(("simple", simple_tasks[0]))
        if medium_tasks:
            test_tasks.append(("medium", medium_tasks[0]))
        if complex_tasks:
            test_tasks.append(("complex", complex_tasks[0]))

        assert len(test_tasks) > 0, "No tasks available for complexity testing"

        with patch("src.adapters.strategies.ttt_adapter.AutoModelForCausalLM") as mock_model:
            with patch("src.adapters.strategies.ttt_adapter.AutoTokenizer") as mock_tokenizer:
                # Setup mocks
                mock_tokenizer_inst = MagicMock()
                mock_tokenizer_inst.pad_token = None
                mock_tokenizer_inst.eos_token = "[EOS]"
                mock_tokenizer_inst.encode = lambda text, **kwargs: [1] * min(len(text.split()), 100)  # Vary by text length
                mock_tokenizer_inst.decode = lambda tokens, **kwargs: "1 0\n0 1"
                mock_tokenizer.from_pretrained.return_value = mock_tokenizer_inst

                mock_model_inst = MagicMock()
                mock_model_inst.config.vocab_size = 50257
                mock_model_inst.parameters.return_value = [torch.nn.Parameter(torch.randn(100, 100))]
                mock_model_inst.train = MagicMock()
                mock_model_inst.eval = MagicMock()
                mock_model_inst.to = MagicMock(return_value=mock_model_inst)

                # Mock training difficulty based on complexity
                def mock_complexity_training(complexity):
                    def mock_forward(*args, **kwargs):
                        # Complex tasks take more steps to converge
                        base_loss = 0.8 if complexity == "simple" else 1.2 if complexity == "medium" else 1.8
                        return Mock(loss=torch.tensor(base_loss, requires_grad=True))
                    return mock_forward

                mock_model_inst.generate = MagicMock(return_value=torch.tensor([[1, 2, 3, 4, 5]]))
                mock_model.from_pretrained.return_value = mock_model_inst

                # Create adapter
                adapter = TTTAdapter(config=production_ttt_config)
                adapter.initialize_model()

                complexity_results = []

                for complexity, task in test_tasks:
                    # Update mock for this complexity level
                    mock_model_inst.side_effect = mock_complexity_training(complexity)

                    start_time = time.time()

                    # Process task
                    adaptation = adapter.adapt_to_task(task)
<<<<<<< HEAD
                    adapter.solve(task)
=======
                    solution = adapter.solve(task)
>>>>>>> f03102fc

                    processing_time = time.time() - start_time

                    complexity_results.append({
                        "complexity": complexity,
                        "task_id": task.task_id,
                        "processing_time": processing_time,
                        "adaptation_steps": adaptation.adaptation_metrics.get("training_steps", 0),
                        "final_loss": adaptation.adaptation_metrics.get("final_loss", 1.0),
                        "grid_sizes": [len(ex["input"]) * len(ex["input"][0]) for ex in task.train_examples],
                        "num_examples": len(task.train_examples)
                    })

                # Analyze results by complexity
                assert len(complexity_results) > 0

                # Verify that processing time generally increases with complexity
                if len(complexity_results) > 1:
                    complexity_order = ["simple", "medium", "complex"]
                    results_by_complexity = {r["complexity"]: r for r in complexity_results}

                    for i in range(len(complexity_order) - 1):
                        curr_complexity = complexity_order[i]
                        next_complexity = complexity_order[i + 1]

                        if curr_complexity in results_by_complexity and next_complexity in results_by_complexity:
                            curr_time = results_by_complexity[curr_complexity]["processing_time"]
                            next_time = results_by_complexity[next_complexity]["processing_time"]

                            # Allow some variation, but complex should generally take longer
                            assert next_time <= curr_time * 3  # Not more than 3x longer

                # Verify all tasks produced valid solutions regardless of complexity
                for result in complexity_results:
                    assert result["processing_time"] < 300.0  # All under 5 minutes
                    assert result["final_loss"] < 2.0  # Reasonable loss values

                # Cleanup
                adapter.cleanup()

    def test_memory_efficiency_with_real_tasks(self, arc_data_repository, production_ttt_config):
        """Test memory efficiency when processing real tasks."""
        import gc

        import psutil

        # Load tasks for memory testing
        tasks = arc_data_repository.load_all_tasks(dataset="training", limit=3)

        with patch("src.adapters.strategies.ttt_adapter.AutoModelForCausalLM") as mock_model:
            with patch("src.adapters.strategies.ttt_adapter.AutoTokenizer") as mock_tokenizer:
                # Setup mocks
                mock_tokenizer_inst = MagicMock()
                mock_tokenizer_inst.pad_token = None
                mock_tokenizer_inst.eos_token = "[EOS]"
                mock_tokenizer_inst.encode = lambda text, **kwargs: [1, 2, 3, 4, 5]
                mock_tokenizer_inst.decode = lambda tokens, **kwargs: "1 0\n0 1"
                mock_tokenizer.from_pretrained.return_value = mock_tokenizer_inst

                mock_model_inst = MagicMock()
                mock_model_inst.config.vocab_size = 50257
                mock_model_inst.parameters.return_value = [torch.nn.Parameter(torch.randn(10, 10))]
                mock_model_inst.train = MagicMock()
                mock_model_inst.eval = MagicMock()
                mock_model_inst.to = MagicMock(return_value=mock_model_inst)
                mock_model_inst.side_effect = lambda *args, **kwargs: Mock(loss=torch.tensor(0.3, requires_grad=True))
                mock_model_inst.generate = MagicMock(return_value=torch.tensor([[1, 2, 3, 4, 5]]))
                mock_model.from_pretrained.return_value = mock_model_inst

                # Create adapter
                adapter = TTTAdapter(config=production_ttt_config)

                # Measure baseline memory
                gc.collect()
                baseline_memory = psutil.Process().memory_info().rss / 1024 / 1024  # MB

                adapter.initialize_model()

                # Measure memory after model loading
                after_init_memory = psutil.Process().memory_info().rss / 1024 / 1024  # MB
                model_memory_overhead = after_init_memory - baseline_memory

                memory_measurements = []

                for task in tasks:
                    # Measure memory before task processing
                    before_task_memory = psutil.Process().memory_info().rss / 1024 / 1024  # MB

                    # Process task
<<<<<<< HEAD
                    adapter.adapt_to_task(task)
                    adapter.solve(task)
=======
                    adaptation = adapter.adapt_to_task(task)
                    solution = adapter.solve(task)
>>>>>>> f03102fc

                    # Measure memory after task processing
                    after_task_memory = psutil.Process().memory_info().rss / 1024 / 1024  # MB
                    task_memory_usage = after_task_memory - before_task_memory

                    memory_measurements.append({
                        "task_id": task.task_id,
                        "before_mb": before_task_memory,
                        "after_mb": after_task_memory,
                        "task_overhead_mb": task_memory_usage,
                        "total_from_baseline_mb": after_task_memory - baseline_memory
                    })

                    # Force garbage collection between tasks
                    gc.collect()

                # Analyze memory usage
                max_total_memory = max(m["after_mb"] for m in memory_measurements)
                avg_task_overhead = sum(m["task_overhead_mb"] for m in memory_measurements) / len(memory_measurements)

                # Verify memory efficiency
                assert model_memory_overhead < 2000  # Model loading under 2GB (mocked, so should be minimal)
                assert max_total_memory < 10240  # Stay under 10GB limit
                assert avg_task_overhead < 500  # Average task overhead under 500MB

                # Verify memory doesn't grow excessively between tasks
                memory_growth = memory_measurements[-1]["after_mb"] - memory_measurements[0]["before_mb"]
                assert memory_growth < 1000  # Total growth under 1GB for 3 tasks

                # Final cleanup and memory check
                adapter.cleanup()
                gc.collect()

                final_memory = psutil.Process().memory_info().rss / 1024 / 1024  # MB
                cleanup_efficiency = (memory_measurements[-1]["after_mb"] - final_memory) / memory_measurements[-1]["after_mb"]

                # Should clean up at least 50% of allocated memory
                assert cleanup_efficiency > 0.3  # Allow some overhead for test framework

    def test_accuracy_validation_with_known_patterns(self, arc_data_repository):
        """Test accuracy validation with tasks that have known correct patterns."""
        # Load tasks
        tasks = arc_data_repository.load_all_tasks(dataset="training", limit=2)

        # Create validator
        validator = PerformanceValidator()

        # Test accuracy calculation with perfect predictions
        for task in tasks:
            if task.test_output is not None:  # Only test if we have ground truth
                # Create perfect prediction (matches ground truth exactly)
                perfect_predictions = [task.test_output]
                ground_truth = [task.test_output]

                perfect_accuracy = validator.validate_accuracy(perfect_predictions, ground_truth)
                assert perfect_accuracy == 1.0

                # Create wrong prediction
                wrong_prediction = [[0] * len(row) for row in task.test_output]  # All zeros
                wrong_predictions = [wrong_prediction]

                wrong_accuracy = validator.validate_accuracy(wrong_predictions, ground_truth)
                assert wrong_accuracy == 0.0

                # Create partially correct prediction (if grid is large enough)
                if len(task.test_output) > 1 or len(task.test_output[0]) > 1:
                    partial_prediction = [row[:] for row in task.test_output]  # Copy ground truth
                    partial_prediction[0][0] = (partial_prediction[0][0] + 1) % 10  # Change one cell
                    partial_predictions = [partial_prediction]

                    partial_accuracy = validator.validate_accuracy(partial_predictions, ground_truth)
                    assert partial_accuracy == 0.0  # Pixel-perfect matching required

    def test_comprehensive_pipeline_validation(self, arc_data_repository, production_ttt_config, real_arc_test_dir):
        """Test comprehensive pipeline validation with real tasks."""
        # Load a representative task
        tasks = arc_data_repository.load_all_tasks(dataset="training", limit=1)
        task = tasks[0]

        with patch("src.adapters.strategies.ttt_adapter.AutoModelForCausalLM") as mock_model:
            with patch("src.adapters.strategies.ttt_adapter.AutoTokenizer") as mock_tokenizer:
                # Setup comprehensive mocks
                mock_tokenizer_inst = MagicMock()
                mock_tokenizer_inst.pad_token = None
                mock_tokenizer_inst.eos_token = "[EOS]"
                mock_tokenizer_inst.encode = lambda text, **kwargs: [1, 2, 3, 4, 5]
                mock_tokenizer_inst.decode = lambda tokens, **kwargs: "1 0\n0 1"
                mock_tokenizer.from_pretrained.return_value = mock_tokenizer_inst

                mock_model_inst = MagicMock()
                mock_model_inst.config.vocab_size = 50257
                mock_model_inst.parameters.return_value = [torch.nn.Parameter(torch.randn(50, 50))]
                mock_model_inst.train = MagicMock()
                mock_model_inst.eval = MagicMock()
                mock_model_inst.to = MagicMock(return_value=mock_model_inst)
                mock_model_inst.side_effect = lambda *args, **kwargs: Mock(loss=torch.tensor(0.25, requires_grad=True))
                mock_model_inst.generate = MagicMock(return_value=torch.tensor([[1, 2, 3, 4, 5]]))
                mock_model.from_pretrained.return_value = mock_model_inst

                # Create components
                adapter = TTTAdapter(config=production_ttt_config)
                validator = PerformanceValidator()

                # Run complete pipeline with performance monitoring
                def complete_pipeline(task):
                    adapter.initialize_model()
                    adaptation = adapter.adapt_to_task(task)
                    solution = adapter.solve(task)
                    return {
                        "adaptation": adaptation,
                        "solution": solution,
                        "task_id": task.task_id
                    }

                # Benchmark the complete pipeline
                result, performance_metrics = validator.benchmark_training(complete_pipeline, task)

                # Validate pipeline results
                assert "adaptation" in result
                assert "solution" in result
                assert result["task_id"] == task.task_id

                adaptation = result["adaptation"]
                solution = result["solution"]

                # Validate adaptation
                assert adaptation.task_id == task.task_id
                assert adaptation.adaptation_id is not None
                assert len(adaptation.training_examples) > 0
                assert "final_loss" in adaptation.adaptation_metrics

                # Validate solution
                assert solution.task_id == task.task_id
                assert solution.strategy_used == StrategyType.TEST_TIME_TRAINING
                assert len(solution.predictions) == 1
                assert solution.confidence_score >= 0.0
                assert solution.resource_usage is not None

                # Validate performance metrics
                assert performance_metrics["training_time_seconds"] < 300.0  # Under 5 minutes
                assert performance_metrics["memory_peak_mb"] < 10240  # Under 10GB

                # Create comprehensive performance report
                from src.utils.performance_validator import PerformanceMetrics

                metrics = PerformanceMetrics(
                    task_id=task.task_id,
                    accuracy=0.5,  # Mock accuracy for testing
                    training_time_seconds=performance_metrics["training_time_seconds"],
                    memory_peak_mb=performance_metrics["memory_peak_mb"],
                    memory_average_mb=performance_metrics["memory_average_mb"],
                    gpu_memory_peak_mb=performance_metrics["gpu_memory_peak_mb"],
                    inference_time_ms=50.0,  # Mock inference time
                    model_load_time_ms=1000.0,  # Mock load time
                    checkpoint_size_mb=100.0,  # Mock checkpoint size
                    timestamp=datetime.now()
                )

                # Validate acceptance criteria
                criteria = metrics.meets_criteria()
                assert criteria["training_under_2_hours"] is True
                assert criteria["memory_under_10gb"] is True

                # Save validation results
                results_path = real_arc_test_dir / "validation_results.json"
                validator.save_validation_results(metrics, results_path)
                assert results_path.exists()

                # Verify saved results
                with open(results_path) as f:
                    saved_data = json.load(f)

                assert saved_data["task_id"] == task.task_id
                assert saved_data["training_time_seconds"] == metrics.training_time_seconds
                assert "criteria_met" in saved_data

                # Generate and verify report
                report = validator.generate_report(metrics)
                assert "TTT Performance Validation Report" in report
                assert task.task_id in report
                assert "Overall Result:" in report

                # Cleanup
                adapter.cleanup()


class TestRobustnessAndEdgeCases:
    """Test robustness and edge case handling with real ARC tasks."""

    def test_malformed_task_handling(self, production_ttt_config):
        """Test handling of malformed or edge case tasks."""
        # Create edge case tasks
        edge_case_tasks = [
            # Empty grid task
            ARCTask(
                task_id="edge_empty_001",
                task_source="test",
                train_examples=[
                    {"input": [[]], "output": [[]]}
                ],
                test_input=[[]]
            ),
            # Single cell task
            ARCTask(
                task_id="edge_single_001",
                task_source="test",
                train_examples=[
                    {"input": [[1]], "output": [[0]]}
                ],
                test_input=[[2]]
            ),
            # Large grid task
            ARCTask(
                task_id="edge_large_001",
                task_source="test",
                train_examples=[
                    {
                        "input": [[i % 10 for i in range(j, j + 20)] for j in range(0, 400, 20)],
                        "output": [[(i + 1) % 10 for i in range(j, j + 20)] for j in range(0, 400, 20)]
                    }
                ],
                test_input=[[i % 10 for i in range(j, j + 20)] for j in range(0, 400, 20)]
            )
        ]

        with patch("src.adapters.strategies.ttt_adapter.AutoModelForCausalLM") as mock_model:
            with patch("src.adapters.strategies.ttt_adapter.AutoTokenizer") as mock_tokenizer:
                # Setup mocks
                mock_tokenizer_inst = MagicMock()
                mock_tokenizer_inst.pad_token = None
                mock_tokenizer_inst.eos_token = "[EOS]"
                mock_tokenizer_inst.encode = lambda text, **kwargs: [1, 2, 3] if text else [1]
                mock_tokenizer_inst.decode = lambda tokens, **kwargs: "0" if len(tokens) < 5 else "0 1\n1 0"
                mock_tokenizer.from_pretrained.return_value = mock_tokenizer_inst

                mock_model_inst = MagicMock()
                mock_model_inst.config.vocab_size = 50257
                mock_model_inst.parameters.return_value = [torch.nn.Parameter(torch.randn(10, 10))]
                mock_model_inst.train = MagicMock()
                mock_model_inst.eval = MagicMock()
                mock_model_inst.to = MagicMock(return_value=mock_model_inst)
                mock_model_inst.side_effect = lambda *args, **kwargs: Mock(loss=torch.tensor(0.5, requires_grad=True))
                mock_model_inst.generate = MagicMock(return_value=torch.tensor([[1, 2, 3]]))
                mock_model.from_pretrained.return_value = mock_model_inst

                adapter = TTTAdapter(config=production_ttt_config)
                adapter.initialize_model()

                edge_case_results = []

                for task in edge_case_tasks:
                    try:
                        start_time = time.time()

                        # Test adaptation
                        adaptation = adapter.adapt_to_task(task)

                        # Test solution generation
                        solution = adapter.solve(task)

                        processing_time = time.time() - start_time

                        edge_case_results.append({
                            "task_id": task.task_id,
                            "success": True,
                            "processing_time": processing_time,
                            "adaptation_id": adaptation.adaptation_id,
                            "solution_generated": len(solution.predictions) > 0,
                            "error": None
                        })

                    except Exception as e:
                        edge_case_results.append({
                            "task_id": task.task_id,
                            "success": False,
                            "error": str(e),
                            "error_type": type(e).__name__
                        })

                # Analyze edge case handling
                successful_cases = [r for r in edge_case_results if r["success"]]
                failed_cases = [r for r in edge_case_results if not r["success"]]

                # Should handle most edge cases gracefully
                success_rate = len(successful_cases) / len(edge_case_results)
                assert success_rate >= 0.5  # At least 50% of edge cases handled

                # For successful cases, verify reasonable processing times
                for result in successful_cases:
                    assert result["processing_time"] < 120.0  # Under 2 minutes even for edge cases
                    assert result["solution_generated"] is True

                # For failed cases, verify errors are informative
                for result in failed_cases:
                    assert result["error"] is not None
                    assert len(result["error"]) > 0

                adapter.cleanup()

    def test_consistency_across_runs(self, arc_data_repository, production_ttt_config):
        """Test consistency of results across multiple runs."""
        # Load a task for consistency testing
        tasks = arc_data_repository.load_all_tasks(dataset="training", limit=1)
        task = tasks[0]

        with patch("src.adapters.strategies.ttt_adapter.AutoModelForCausalLM") as mock_model:
            with patch("src.adapters.strategies.ttt_adapter.AutoTokenizer") as mock_tokenizer:
                # Setup deterministic mocks
                mock_tokenizer_inst = MagicMock()
                mock_tokenizer_inst.pad_token = None
                mock_tokenizer_inst.eos_token = "[EOS]"
                mock_tokenizer_inst.encode = lambda text, **kwargs: [hash(text) % 1000 + 1 for _ in range(5)]  # Deterministic based on text
                mock_tokenizer_inst.decode = lambda tokens, **kwargs: "1 0\n0 1"  # Consistent output
                mock_tokenizer.from_pretrained.return_value = mock_tokenizer_inst

                mock_model_inst = MagicMock()
                mock_model_inst.config.vocab_size = 50257
                mock_model_inst.parameters.return_value = [torch.nn.Parameter(torch.randn(10, 10))]
                mock_model_inst.train = MagicMock()
                mock_model_inst.eval = MagicMock()
                mock_model_inst.to = MagicMock(return_value=mock_model_inst)

                # Deterministic training simulation
                mock_model_inst.side_effect = lambda *args, **kwargs: Mock(
                    loss=torch.tensor(0.3, requires_grad=True)  # Consistent loss
                )

                # Deterministic generation
                mock_model_inst.generate = MagicMock(return_value=torch.tensor([[1, 2, 3, 4, 5]]))
                mock_model.from_pretrained.return_value = mock_model_inst

                # Run multiple times and compare results
                run_results = []

                for run_id in range(3):
                    # Create fresh adapter for each run
                    adapter = TTTAdapter(config=production_ttt_config)
                    adapter.initialize_model()

                    # Process task
                    adaptation = adapter.adapt_to_task(task)
                    solution = adapter.solve(task)

                    run_results.append({
                        "run_id": run_id,
                        "adaptation_id": adaptation.adaptation_id,
                        "final_loss": adaptation.adaptation_metrics.get("final_loss", 0.0),
                        "training_steps": adaptation.adaptation_metrics.get("training_steps", 0),
                        "prediction": solution.predictions[0],
                        "confidence": solution.confidence_score,
                        "memory_usage": solution.resource_usage.memory_mb
                    })

                    adapter.cleanup()

                # Analyze consistency
                assert len(run_results) == 3

                # Check prediction consistency (should be identical with deterministic mocks)
                first_prediction = run_results[0]["prediction"]
                for result in run_results[1:]:
                    assert result["prediction"] == first_prediction, "Predictions should be consistent across runs"

                # Check confidence consistency
                first_confidence = run_results[0]["confidence"]
                for result in run_results[1:]:
                    confidence_diff = abs(result["confidence"] - first_confidence)
                    assert confidence_diff < 0.1, "Confidence scores should be consistent"

                # Check training metrics consistency
                first_loss = run_results[0]["final_loss"]
                for result in run_results[1:]:
                    loss_diff = abs(result["final_loss"] - first_loss)
                    assert loss_diff < 0.1, "Training loss should be consistent"<|MERGE_RESOLUTION|>--- conflicted
+++ resolved
@@ -254,11 +254,7 @@
 
                 # Create adapter and run pipeline
                 adapter = TTTAdapter(config=production_ttt_config)
-<<<<<<< HEAD
-                PerformanceValidator()
-=======
                 validator = PerformanceValidator()
->>>>>>> f03102fc
 
                 start_time = time.time()
 
@@ -311,6 +307,7 @@
 
                 # Verify output dimensions match test input
                 predicted_grid = solution.predictions[0]
+                test_input = task.test_input
                 # Grid dimensions might change based on pattern, but should be reasonable
                 assert len(predicted_grid) > 0
                 assert len(predicted_grid[0]) > 0
@@ -356,11 +353,7 @@
                 results = []
                 total_start_time = time.time()
 
-<<<<<<< HEAD
-                for _i, task in enumerate(tasks):
-=======
                 for i, task in enumerate(tasks):
->>>>>>> f03102fc
                     task_start_time = time.time()
 
                     # Adapt and solve
@@ -495,11 +488,7 @@
 
                     # Process task
                     adaptation = adapter.adapt_to_task(task)
-<<<<<<< HEAD
-                    adapter.solve(task)
-=======
                     solution = adapter.solve(task)
->>>>>>> f03102fc
 
                     processing_time = time.time() - start_time
 
@@ -589,13 +578,8 @@
                     before_task_memory = psutil.Process().memory_info().rss / 1024 / 1024  # MB
 
                     # Process task
-<<<<<<< HEAD
-                    adapter.adapt_to_task(task)
-                    adapter.solve(task)
-=======
                     adaptation = adapter.adapt_to_task(task)
                     solution = adapter.solve(task)
->>>>>>> f03102fc
 
                     # Measure memory after task processing
                     after_task_memory = psutil.Process().memory_info().rss / 1024 / 1024  # MB
