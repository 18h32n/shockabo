--- conflicted
+++ resolved
@@ -206,7 +206,7 @@
                         continue
 
                     # Check grid is rectangular
-                    if len({len(row) for row in input_grid}) > 1:
+                    if len(set(len(row) for row in input_grid)) > 1:
                         integrity_results["grid_issues"].append(f"{task_id}: Non-rectangular input grid in train example {i}")
 
                 # Test input validation
@@ -214,11 +214,7 @@
                     integrity_results["grid_issues"].append(f"{task_id}: Invalid test input")
                     continue
 
-<<<<<<< HEAD
-                if len({len(row) for row in task.test_input}) > 1:
-=======
                 if len(set(len(row) for row in task.test_input)) > 1:
->>>>>>> f03102fc
                     integrity_results["grid_issues"].append(f"{task_id}: Non-rectangular test input")
 
                 integrity_results["valid_tasks"] += 1
