#!/usr/bin/env python3
"""
Test script for MIT TTT implementation.

This script provides a quick way to test the TTT implementation with sample data
without requiring full model downloads or extensive computation.
"""
import logging
import sys
from pathlib import Path

# Add project root to path
project_root = Path(__file__).parent.parent
sys.path.insert(0, str(project_root))

from src.adapters.strategies.ttt_adapter import TTTConfig
from src.domain.models import ARCTask
from src.utils.ttt_data_conversion import AugmentationType, TTTDataConverter
from src.utils.ttt_voting import HybridVoter, create_prediction_candidate

# Configure logging
logging.basicConfig(
    level=logging.INFO,
    format='%(asctime)s - %(name)s - %(levelname)s - %(message)s'
)
logger = logging.getLogger(__name__)


def create_sample_arc_task() -> ARCTask:
    """Create a simple ARC task for testing."""
    return ARCTask(
        task_id="sample_test_001",
        task_source="training",
        train_examples=[
            {
                "input": [[1, 0], [0, 1]],
                "output": [[0, 1], [1, 0]]
            },
            {
                "input": [[2, 0], [0, 2]],
                "output": [[0, 2], [2, 0]]
            },
            {
                "input": [[3, 0], [0, 3]],
                "output": [[0, 3], [3, 0]]
            }
        ],
        test_input=[[4, 0], [0, 4]]
    )


def test_data_conversion():
    """Test TTT data format conversion."""
    logger.info("Testing TTT data format conversion...")

    task = create_sample_arc_task()
    converter = TTTDataConverter(use_gpt_format=True, random_seed=42)

    # Test conversion with different augmentation types
    for aug_type in [AugmentationType.BASIC, AugmentationType.SIZE, AugmentationType.CHAIN]:
        logger.info(f"Testing augmentation type: {aug_type.value}")

        ttt_task = converter.convert_arc_task(task, augmentation_types=[aug_type])

        logger.info(f"  - Original examples: {len(ttt_task.examples)}")
        logger.info(f"  - Augmented examples: {len(ttt_task.augmented_examples)}")
        logger.info(f"  - Leave-one-out splits: {len(ttt_task.leave_one_out_splits)}")

        # Test prompt generation
        training_prompts = converter.create_training_prompts(ttt_task, split_index=0)
        inference_prompt = converter.create_inference_prompt(ttt_task)

        logger.info(f"  - Training prompts: {len(training_prompts)}")
        logger.info(f"  - Inference prompt length: {len(inference_prompt)} chars")

        # Show sample prompt
        if training_prompts:
            sample_prompt = training_prompts[0][:200] + "..." if len(training_prompts[0]) > 200 else training_prompts[0]
            logger.info(f"  - Sample prompt: {sample_prompt}")

    logger.info("✓ Data conversion tests passed")


def test_voting_mechanisms():
    """Test voting mechanisms with sample predictions."""
    logger.info("Testing voting mechanisms...")

    # Create diverse prediction candidates
    predictions = [
        [[0, 4], [4, 0]],  # Expected correct answer
        [[0, 4], [4, 0]],  # Same (should get majority)
        [[4, 0], [0, 4]],  # Different pattern
        [[0, 4], [4, 0]],  # Same as expected
        [[1, 1], [1, 1]],  # Completely different
    ]

    candidates = [
        create_prediction_candidate(
            pred,
            confidence=0.8 - i * 0.1,  # Decreasing confidence
            augmentation_type=["original", "basic", "size", "chain", "repeat"][i],
            original=(i == 0)
        )
        for i, pred in enumerate(predictions)
    ]

    # Test hybrid voting
    voter = HybridVoter()
    result = voter.vote_all_predictions(candidates)

    logger.info(f"  - Best prediction: {result.best_prediction}")
    logger.info(f"  - Confidence score: {result.confidence_score:.3f}")
    logger.info(f"  - Agreement ratio: {result.agreement_ratio:.3f}")
    logger.info(f"  - Voting method: {result.voting_method}")
    logger.info(f"  - Vote distribution: {result.vote_distribution}")

    # Verify the expected prediction won
    expected = [[0, 4], [4, 0]]
    if result.best_prediction == expected:
        logger.info("✓ Voting correctly selected expected prediction")
    else:
        logger.warning(f"! Voting selected {result.best_prediction}, expected {expected}")

    logger.info("✓ Voting mechanism tests passed")


def test_config_loading():
    """Test configuration loading."""
    logger.info("Testing configuration loading...")

    # Test default config
    config = TTTConfig()
    logger.info(f"  - Default model: {config.model_name}")
    logger.info(f"  - LoRA rank: {config.lora_rank}")
    logger.info(f"  - Learning rate: {config.learning_rate}")
    logger.info(f"  - Batch size: {config.batch_size}")

    # Test YAML config loading (if file exists)
    yaml_config_path = project_root / "configs" / "strategies" / "ttt.yaml"
    if yaml_config_path.exists():
        yaml_config = TTTConfig.from_yaml(yaml_config_path)
        logger.info(f"  - YAML model: {yaml_config.model_name}")
        logger.info(f"  - YAML LoRA rank: {yaml_config.lora_rank}")
        logger.info("✓ YAML config loaded successfully")
    else:
        logger.info("  - YAML config file not found, using defaults")

    logger.info("✓ Configuration tests passed")


def test_memory_awareness():
    """Test memory monitoring capabilities."""
    logger.info("Testing memory monitoring...")

    try:
        from src.utils.ttt_memory_manager import MemoryMonitor, memory_efficient_context

        # Test memory monitor
        monitor = MemoryMonitor(memory_limit_mb=1024)
        stats = monitor.get_memory_stats()

        logger.info(f"  - Current memory: {stats.current_memory_mb:.1f} MB")
        logger.info(f"  - Memory utilization: {stats.memory_utilization:.1%}")
        logger.info(f"  - Available memory: {stats.available_memory_mb:.1f} MB")

        # Test memory context
        with memory_efficient_context(memory_limit_mb=1024) as mem_monitor:
            context_stats = mem_monitor.get_memory_stats()
            logger.info(f"  - Context memory: {context_stats.current_memory_mb:.1f} MB")

        logger.info("✓ Memory monitoring tests passed")

    except ImportError as e:
        logger.warning(f"Memory monitoring not available: {e}")


def test_integration_readiness():
    """Test overall integration readiness."""
    logger.info("Testing integration readiness...")

    try:
        # Test all required components can be imported
        from src.utils.ttt_data_conversion import TTTDataConverter
        from src.utils.ttt_voting import HybridVoter

        logger.info("✓ All MIT TTT components importable")

        # Test basic component initialization
        converter = TTTDataConverter()
        voter = HybridVoter()
<<<<<<< HEAD
        TTTConfig()
=======
        config = TTTConfig()
>>>>>>> f03102fc

        logger.info("✓ All components can be initialized")

        # Test workflow compatibility
        task = create_sample_arc_task()
<<<<<<< HEAD
        converter.convert_arc_task(task)
=======
        ttt_task = converter.convert_arc_task(task)
>>>>>>> f03102fc

        # Create mock predictions for voting
        predictions = [[[0, 4], [4, 0]], [[4, 0], [0, 4]]]
        candidates = [
            create_prediction_candidate(pred, confidence=0.8)
            for pred in predictions
        ]
<<<<<<< HEAD
        voter.vote_all_predictions(candidates)
=======
        result = voter.vote_all_predictions(candidates)
>>>>>>> f03102fc

        logger.info("✓ End-to-end workflow functional")

        logger.info("🎉 MIT TTT implementation is ready for integration!")

    except Exception as e:
        logger.error(f"❌ Integration readiness check failed: {e}")
        return False

    return True


def main():
    """Run all tests."""
    logger.info("🚀 Starting MIT TTT implementation tests...")
    logger.info("=" * 60)

    try:
        # Run all test functions
        test_data_conversion()
        print()

        test_voting_mechanisms()
        print()

        test_config_loading()
        print()

        test_memory_awareness()
        print()

        success = test_integration_readiness()
        print()

        if success:
            logger.info("🎉 All tests completed successfully!")
            logger.info("MIT TTT implementation is ready for production use.")
        else:
            logger.error("❌ Some tests failed. Please review the errors above.")
            sys.exit(1)

    except Exception as e:
        logger.error(f"❌ Test execution failed: {e}")
        import traceback
        traceback.print_exc()
        sys.exit(1)


if __name__ == "__main__":
    main()<|MERGE_RESOLUTION|>--- conflicted
+++ resolved
@@ -188,21 +188,13 @@
         # Test basic component initialization
         converter = TTTDataConverter()
         voter = HybridVoter()
-<<<<<<< HEAD
-        TTTConfig()
-=======
         config = TTTConfig()
->>>>>>> f03102fc
 
         logger.info("✓ All components can be initialized")
 
         # Test workflow compatibility
         task = create_sample_arc_task()
-<<<<<<< HEAD
-        converter.convert_arc_task(task)
-=======
         ttt_task = converter.convert_arc_task(task)
->>>>>>> f03102fc
 
         # Create mock predictions for voting
         predictions = [[[0, 4], [4, 0]], [[4, 0], [0, 4]]]
@@ -210,11 +202,7 @@
             create_prediction_candidate(pred, confidence=0.8)
             for pred in predictions
         ]
-<<<<<<< HEAD
-        voter.vote_all_predictions(candidates)
-=======
         result = voter.vote_all_predictions(candidates)
->>>>>>> f03102fc
 
         logger.info("✓ End-to-end workflow functional")
 
