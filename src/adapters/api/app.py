"""FastAPI application for ARC Prize 2025 evaluation system with rate limiting protection.

This module creates the main FastAPI application instance with comprehensive
rate limiting middleware to prevent DoS attacks on evaluation endpoints.
"""

import os
from collections.abc import AsyncGenerator
from contextlib import asynccontextmanager

import structlog
from fastapi import FastAPI, Request, status
from fastapi.middleware.cors import CORSMiddleware
from fastapi.responses import JSONResponse

<<<<<<< HEAD
from src.adapters.api.middleware.rate_limiter import RateLimitConfig, RateLimitMiddleware
=======
from src.adapters.api.middleware.rate_limiter import RateLimitMiddleware, RateLimitConfig
from src.adapters.api.middleware.auth import setup_authentication_middleware
>>>>>>> f5387e34
from src.adapters.api.routes.evaluation import router as evaluation_router
from src.adapters.api.routes.auth import router as auth_router
from src.infrastructure.config import get_config

# Configure structured logging
structlog.configure(
    processors=[
        structlog.stdlib.filter_by_level,
        structlog.stdlib.add_logger_name,
        structlog.stdlib.add_log_level,
        structlog.stdlib.PositionalArgumentsFormatter(),
        structlog.processors.TimeStamper(fmt="iso"),
        structlog.processors.StackInfoRenderer(),
        structlog.processors.format_exc_info,
        structlog.processors.UnicodeDecoder(),
        structlog.processors.JSONRenderer()
    ],
    context_class=dict,
    logger_factory=structlog.stdlib.LoggerFactory(),
    cache_logger_on_first_use=True,
)

logger = structlog.get_logger(__name__)

# Get configuration
config = get_config()


@asynccontextmanager
async def lifespan(app: FastAPI) -> AsyncGenerator[None, None]:
    """Application lifespan management with startup and shutdown tasks."""
    # Startup tasks
    logger.info("application_starting", platform=config.get_platform_info().platform.value)

    # Initialize services here if needed
    # await initialize_services()

    yield

    # Shutdown tasks
    logger.info("application_shutting_down")

    # Cleanup services here if needed
    # await cleanup_services()


# Create FastAPI application
app = FastAPI(
    title="ARC Prize 2025 Evaluation API",
    description="High-performance evaluation system for ARC (Abstraction and Reasoning Corpus) tasks with real-time monitoring",
    version="1.0.0",
    docs_url="/docs" if config.is_development() else None,
    redoc_url="/redoc" if config.is_development() else None,
    lifespan=lifespan,
    servers=[
        {"url": "http://localhost:8000", "description": "Development server"},
        {"url": "https://api.arc-prize.example.com", "description": "Production server"},
    ],
)


# Configure rate limiting
def get_rate_limit_config() -> RateLimitConfig:
    """Get rate limiting configuration from YAML config and environment variables."""
    # Environment variables take precedence over config file
    return RateLimitConfig(
        # Evaluation endpoints - more restrictive
        evaluation_requests_per_minute=int(
            os.getenv("RATE_LIMIT_EVALUATION_RPM") or
            config.get("security.rate_limit.evaluation.requests_per_minute", 100)
        ),
        evaluation_requests_per_hour=int(
            os.getenv("RATE_LIMIT_EVALUATION_RPH") or
            config.get("security.rate_limit.evaluation.requests_per_hour", 1000)
        ),
        evaluation_burst_size=int(
            os.getenv("RATE_LIMIT_EVALUATION_BURST") or
            config.get("security.rate_limit.evaluation.burst_size", 10)
        ),

        # Dashboard endpoints - more permissive
        dashboard_requests_per_minute=int(
            os.getenv("RATE_LIMIT_DASHBOARD_RPM") or
            config.get("security.rate_limit.dashboard.requests_per_minute", 1000)
        ),
        dashboard_requests_per_hour=int(
            os.getenv("RATE_LIMIT_DASHBOARD_RPH") or
            config.get("security.rate_limit.dashboard.requests_per_hour", 10000)
        ),
        dashboard_burst_size=int(
            os.getenv("RATE_LIMIT_DASHBOARD_BURST") or
            config.get("security.rate_limit.dashboard.burst_size", 50)
        ),

        # WebSocket connections
        websocket_connections_per_ip=int(
            os.getenv("RATE_LIMIT_WS_CONNECTIONS") or
            config.get("security.rate_limit.websocket.connections_per_ip", 5)
        ),

        # Authentication endpoints
        auth_requests_per_minute=int(
            os.getenv("RATE_LIMIT_AUTH_RPM") or
            config.get("security.rate_limit.auth.requests_per_minute", 20)
        ),
        auth_requests_per_hour=int(
            os.getenv("RATE_LIMIT_AUTH_RPH") or
            config.get("security.rate_limit.auth.requests_per_hour", 200)
        ),

        # Global settings
        enable_rate_limiting=(
            os.getenv("RATE_LIMIT_ENABLED", "").lower() == "true" if os.getenv("RATE_LIMIT_ENABLED")
            else config.get("security.rate_limit.enabled", True)
        ),
        redis_url=os.getenv("REDIS_URL") or config.get("security.rate_limit.redis_url", "redis://localhost:6379/0"),
        use_redis_backend=(
            os.getenv("RATE_LIMIT_USE_REDIS", "").lower() == "true" if os.getenv("RATE_LIMIT_USE_REDIS")
            else config.get("security.rate_limit.use_redis", False)
        ),

        # Advanced settings from config
        enable_adaptive_limiting=config.get("security.rate_limit.adaptive_limiting", True),
        suspicious_threshold_multiplier=config.get("security.rate_limit.suspicious_threshold_multiplier", 2.0),
        whitelist_ips=config.get("security.rate_limit.whitelist_ips", []),
        blacklist_ips=config.get("security.rate_limit.blacklist_ips", []),
    )


# Add authentication middleware
setup_authentication_middleware(app)

# Add rate limiting middleware
rate_limit_config = get_rate_limit_config()
if rate_limit_config.enable_rate_limiting:
    app.add_middleware(RateLimitMiddleware, config=rate_limit_config)
    logger.info(
        "rate_limiting_enabled",
        evaluation_rpm=rate_limit_config.evaluation_requests_per_minute,
        dashboard_rpm=rate_limit_config.dashboard_requests_per_minute,
        use_redis=rate_limit_config.use_redis_backend,
    )
else:
    logger.warning("rate_limiting_disabled")


# Add CORS middleware
app.add_middleware(
    CORSMiddleware,
    allow_origins=config.get("api.cors.allowed_origins", ["http://localhost:3000"]),
    allow_credentials=True,
    allow_methods=["GET", "POST", "PUT", "DELETE", "OPTIONS"],
    allow_headers=["*"],
)


# Global exception handler
@app.exception_handler(Exception)
async def global_exception_handler(request: Request, exc: Exception) -> JSONResponse:
    """Global exception handler with structured logging."""
    logger.error(
        "unhandled_exception",
        path=request.url.path,
        method=request.method,
        error=str(exc),
        exc_info=True,
    )

    # Don't expose internal errors in production
    if config.is_development():
        detail = f"Internal server error: {str(exc)}"
    else:
        detail = "Internal server error"

    return JSONResponse(
        status_code=status.HTTP_500_INTERNAL_SERVER_ERROR,
        content={"detail": detail, "error_id": "internal_server_error"},
    )


# Health check endpoint
@app.get("/health")
async def health_check() -> dict[str, str]:
    """Health check endpoint for load balancers and monitoring."""
    return {
        "status": "healthy",
        "platform": config.get_platform_info().platform.value,
        "version": "1.0.0",
    }


# Include routers
app.include_router(auth_router)
app.include_router(evaluation_router)


# Root endpoint
@app.get("/")
async def root() -> dict[str, str]:
    """Root endpoint with API information."""
    return {
        "name": "ARC Prize 2025 Evaluation API",
        "version": "1.0.0",
        "status": "running",
        "docs_url": "/docs" if config.is_development() else "disabled",
    }


if __name__ == "__main__":
    import uvicorn

    # Development server configuration
    uvicorn.run(
        "src.adapters.api.app:app",
        host="0.0.0.0",
        port=int(os.getenv("PORT", "8000")),
        reload=config.is_development(),
        log_config=None,  # Use structlog configuration
        access_log=False,  # Handled by middleware
    )<|MERGE_RESOLUTION|>--- conflicted
+++ resolved
@@ -4,21 +4,18 @@
 rate limiting middleware to prevent DoS attacks on evaluation endpoints.
 """
 
+import logging
 import os
-from collections.abc import AsyncGenerator
 from contextlib import asynccontextmanager
+from typing import AsyncGenerator
 
 import structlog
 from fastapi import FastAPI, Request, status
 from fastapi.middleware.cors import CORSMiddleware
 from fastapi.responses import JSONResponse
 
-<<<<<<< HEAD
-from src.adapters.api.middleware.rate_limiter import RateLimitConfig, RateLimitMiddleware
-=======
 from src.adapters.api.middleware.rate_limiter import RateLimitMiddleware, RateLimitConfig
 from src.adapters.api.middleware.auth import setup_authentication_middleware
->>>>>>> f5387e34
 from src.adapters.api.routes.evaluation import router as evaluation_router
 from src.adapters.api.routes.auth import router as auth_router
 from src.infrastructure.config import get_config
@@ -52,15 +49,15 @@
     """Application lifespan management with startup and shutdown tasks."""
     # Startup tasks
     logger.info("application_starting", platform=config.get_platform_info().platform.value)
-
+    
     # Initialize services here if needed
     # await initialize_services()
-
+    
     yield
-
+    
     # Shutdown tasks
     logger.info("application_shutting_down")
-
+    
     # Cleanup services here if needed
     # await cleanup_services()
 
@@ -87,59 +84,59 @@
     return RateLimitConfig(
         # Evaluation endpoints - more restrictive
         evaluation_requests_per_minute=int(
-            os.getenv("RATE_LIMIT_EVALUATION_RPM") or
+            os.getenv("RATE_LIMIT_EVALUATION_RPM") or 
             config.get("security.rate_limit.evaluation.requests_per_minute", 100)
         ),
         evaluation_requests_per_hour=int(
-            os.getenv("RATE_LIMIT_EVALUATION_RPH") or
+            os.getenv("RATE_LIMIT_EVALUATION_RPH") or 
             config.get("security.rate_limit.evaluation.requests_per_hour", 1000)
         ),
         evaluation_burst_size=int(
-            os.getenv("RATE_LIMIT_EVALUATION_BURST") or
+            os.getenv("RATE_LIMIT_EVALUATION_BURST") or 
             config.get("security.rate_limit.evaluation.burst_size", 10)
         ),
-
+        
         # Dashboard endpoints - more permissive
         dashboard_requests_per_minute=int(
-            os.getenv("RATE_LIMIT_DASHBOARD_RPM") or
+            os.getenv("RATE_LIMIT_DASHBOARD_RPM") or 
             config.get("security.rate_limit.dashboard.requests_per_minute", 1000)
         ),
         dashboard_requests_per_hour=int(
-            os.getenv("RATE_LIMIT_DASHBOARD_RPH") or
+            os.getenv("RATE_LIMIT_DASHBOARD_RPH") or 
             config.get("security.rate_limit.dashboard.requests_per_hour", 10000)
         ),
         dashboard_burst_size=int(
-            os.getenv("RATE_LIMIT_DASHBOARD_BURST") or
+            os.getenv("RATE_LIMIT_DASHBOARD_BURST") or 
             config.get("security.rate_limit.dashboard.burst_size", 50)
         ),
-
+        
         # WebSocket connections
         websocket_connections_per_ip=int(
-            os.getenv("RATE_LIMIT_WS_CONNECTIONS") or
+            os.getenv("RATE_LIMIT_WS_CONNECTIONS") or 
             config.get("security.rate_limit.websocket.connections_per_ip", 5)
         ),
-
+        
         # Authentication endpoints
         auth_requests_per_minute=int(
-            os.getenv("RATE_LIMIT_AUTH_RPM") or
+            os.getenv("RATE_LIMIT_AUTH_RPM") or 
             config.get("security.rate_limit.auth.requests_per_minute", 20)
         ),
         auth_requests_per_hour=int(
-            os.getenv("RATE_LIMIT_AUTH_RPH") or
+            os.getenv("RATE_LIMIT_AUTH_RPH") or 
             config.get("security.rate_limit.auth.requests_per_hour", 200)
         ),
-
+        
         # Global settings
         enable_rate_limiting=(
-            os.getenv("RATE_LIMIT_ENABLED", "").lower() == "true" if os.getenv("RATE_LIMIT_ENABLED")
+            os.getenv("RATE_LIMIT_ENABLED", "").lower() == "true" if os.getenv("RATE_LIMIT_ENABLED") 
             else config.get("security.rate_limit.enabled", True)
         ),
         redis_url=os.getenv("REDIS_URL") or config.get("security.rate_limit.redis_url", "redis://localhost:6379/0"),
         use_redis_backend=(
-            os.getenv("RATE_LIMIT_USE_REDIS", "").lower() == "true" if os.getenv("RATE_LIMIT_USE_REDIS")
+            os.getenv("RATE_LIMIT_USE_REDIS", "").lower() == "true" if os.getenv("RATE_LIMIT_USE_REDIS") 
             else config.get("security.rate_limit.use_redis", False)
         ),
-
+        
         # Advanced settings from config
         enable_adaptive_limiting=config.get("security.rate_limit.adaptive_limiting", True),
         suspicious_threshold_multiplier=config.get("security.rate_limit.suspicious_threshold_multiplier", 2.0),
@@ -186,13 +183,13 @@
         error=str(exc),
         exc_info=True,
     )
-
+    
     # Don't expose internal errors in production
     if config.is_development():
         detail = f"Internal server error: {str(exc)}"
     else:
         detail = "Internal server error"
-
+    
     return JSONResponse(
         status_code=status.HTTP_500_INTERNAL_SERVER_ERROR,
         content={"detail": detail, "error_id": "internal_server_error"},
@@ -229,7 +226,7 @@
 
 if __name__ == "__main__":
     import uvicorn
-
+    
     # Development server configuration
     uvicorn.run(
         "src.adapters.api.app:app",
