--- conflicted
+++ resolved
@@ -30,7 +30,7 @@
             logger.warning("jwt_secret_generated", message="Using generated JWT secret. Set JWT_SECRET_KEY in production.")
 
         self.algorithm = os.environ.get("JWT_ALGORITHM", "HS256")
-        self.access_token_expire_minutes = int(os.environ.get("JWT_ACCESS_TOKEN_EXPIRE_MINUTES", "15"))
+        self.access_token_expire_minutes = int(os.environ.get("JWT_ACCESS_TOKEN_EXPIRE_MINUTES", "30"))
         self.refresh_token_expire_days = int(os.environ.get("JWT_REFRESH_TOKEN_EXPIRE_DAYS", "7"))
         self.issuer = os.environ.get("JWT_ISSUER", "arc-evaluation-system")
         self.audience = os.environ.get("JWT_AUDIENCE", "arc-evaluation-api")
@@ -41,7 +41,7 @@
 
     def __init__(self, config: JWTConfig | None = None):
         """Initialize JWT manager.
-
+        
         Args:
             config: JWT configuration (uses defaults if not provided)
         """
@@ -55,12 +55,12 @@
         expires_delta: timedelta | None = None
     ) -> str:
         """Create a JWT access token.
-
+        
         Args:
             subject: The subject of the token (usually user ID)
             additional_claims: Additional claims to include in the token
             expires_delta: Optional custom expiration time
-
+            
         Returns:
             Encoded JWT token
         """
@@ -88,10 +88,10 @@
 
     def create_refresh_token(self, subject: str) -> str:
         """Create a JWT refresh token.
-
+        
         Args:
             subject: The subject of the token (usually user ID)
-
+            
         Returns:
             Encoded JWT refresh token
         """
@@ -114,14 +114,14 @@
 
     def verify_token(self, token: str, token_type: str = "access") -> dict[str, Any]:
         """Verify and decode a JWT token.
-
+        
         Args:
             token: The JWT token to verify
             token_type: Expected token type ("access" or "refresh")
-
+            
         Returns:
             Decoded token claims
-
+            
         Raises:
             HTTPException: If token is invalid or expired
         """
@@ -145,36 +145,28 @@
             logger.debug("token_verified", subject=payload.get("sub"), token_type=token_type)
             return payload
 
-<<<<<<< HEAD
-        except jwt.ExpiredSignatureError as e:
-=======
         except jwt.ExpiredSignatureError:
->>>>>>> f03102fc
             logger.warning("token_expired", token_type=token_type)
             raise HTTPException(
                 status_code=status.HTTP_401_UNAUTHORIZED,
                 detail="Token has expired"
-            ) from e
+            )
         except jwt.InvalidTokenError as e:
             logger.warning("token_invalid", token_type=token_type, error=str(e))
             raise HTTPException(
                 status_code=status.HTTP_401_UNAUTHORIZED,
                 detail="Invalid token"
-<<<<<<< HEAD
-            ) from e
-=======
-            )
->>>>>>> f03102fc
+            )
 
     def get_current_user(self, credentials: HTTPAuthorizationCredentials) -> str:
         """Extract current user from JWT token.
-
+        
         Args:
             credentials: HTTP Bearer credentials
-
+            
         Returns:
             User ID from token
-
+            
         Raises:
             HTTPException: If token is invalid
         """
@@ -192,10 +184,10 @@
 
     async def authenticate_websocket(self, websocket: WebSocket) -> str | None:
         """Authenticate a WebSocket connection.
-
+        
         Args:
             websocket: The WebSocket connection to authenticate
-
+            
         Returns:
             User ID if authenticated, None otherwise
         """
@@ -226,11 +218,7 @@
             logger.info("websocket_authenticated", user_id=user_id)
             return user_id
 
-<<<<<<< HEAD
-        except HTTPException as e:
-=======
         except HTTPException:
->>>>>>> f03102fc
             logger.warning("websocket_auth_failed", reason="Token verification failed")
             await websocket.close(code=status.WS_1008_POLICY_VIOLATION, reason="Authentication failed")
             return None
@@ -241,12 +229,12 @@
 
     def create_api_key(self, user_id: str, name: str, expires_days: int = 365) -> str:
         """Create a long-lived API key for service authentication.
-
+        
         Args:
             user_id: User ID associated with the API key
             name: Name/description for the API key
             expires_days: Number of days until expiration
-
+            
         Returns:
             API key token
         """
@@ -260,7 +248,7 @@
             "aud": self.config.audience,
             "type": "api_key",
             "name": name,
-            "jti": secrets.token_urlsafe(16),
+            "key_id": secrets.token_urlsafe(16),
         }
 
         token = jwt.encode(claims, self.config.secret_key, algorithm=self.config.algorithm)
@@ -280,12 +268,11 @@
 
 def get_jwt_manager() -> JWTManager:
     """Get the global JWT manager instance.
-
+    
     Returns:
         JWTManager instance
     """
     global _jwt_manager
     if _jwt_manager is None:
         _jwt_manager = JWTManager()
-    return _jwt_manager
- +    return _jwt_manager