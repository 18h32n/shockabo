--- conflicted
+++ resolved
@@ -506,12 +506,7 @@
             accumulation_steps=config.gradient_accumulation_steps
         )
         self.memory_monitor = AdvancedMemoryMonitor()
-<<<<<<< HEAD
-        self.checkpointed_memory_manager = None
-        
-=======
-
->>>>>>> f03102fc
+
         self._apply_optimizations()
 
     def _apply_optimizations(self):
@@ -537,90 +532,9 @@
         logger.info("Memory optimizations applied successfully")
 
     def _apply_gradient_checkpointing(self):
-        """Apply selective gradient checkpointing with enhanced control."""
-        from src.utils.memory_manager import GradientCheckpointingManager, MemoryManager
-        
-        # Enable basic gradient checkpointing
+        """Apply selective gradient checkpointing."""
         if hasattr(self.model, 'gradient_checkpointing_enable'):
             self.model.gradient_checkpointing_enable()
-<<<<<<< HEAD
-            logger.info("Enabled basic gradient checkpointing")
-        
-        # Apply advanced selective checkpointing
-        try:
-            # Create memory manager for checkpointing
-            device = next(self.model.parameters()).device
-            memory_manager = MemoryManager(
-                device=device,
-                memory_limit_gb=24.0,  # 8B model limit
-                enable_monitoring=False
-            )
-            
-            # Apply selective checkpointing based on config
-            checkpoint_every = max(1, int(1.0 / self.config.gradient_checkpointing_ratio))
-            checkpointed_count = memory_manager.enable_selective_checkpointing(
-                self.model,
-                layers_to_checkpoint=checkpoint_every
-            )
-            
-            if checkpointed_count > 0:
-                self.checkpointed_memory_manager = memory_manager
-                logger.info(
-                    f"Enhanced selective checkpointing: {checkpointed_count} layers "
-                    f"(every {checkpoint_every} layers, ratio: {self.config.gradient_checkpointing_ratio:.2f})"
-                )
-                
-                # Estimate memory savings
-                input_size = (2, 512)  # Typical batch size and sequence length
-                savings_estimate = memory_manager.estimate_memory_savings(self.model, input_size)
-                logger.info(
-                    f"Estimated memory savings: {savings_estimate.get('estimated_savings_mb', 0):.1f}MB "
-                    f"({savings_estimate.get('savings_percentage', 0):.1f}%)"
-                )
-            else:
-                logger.warning("No layers were successfully checkpointed")
-                
-        except Exception as e:
-            logger.warning(f"Advanced checkpointing failed, using basic implementation: {e}")
-            
-            # Fallback to basic layer-specific checkpointing
-            self._apply_fallback_checkpointing()
-    
-    def _apply_fallback_checkpointing(self):
-        """Fallback gradient checkpointing implementation."""
-        checkpoint_every = max(1, int(1.0 / self.config.gradient_checkpointing_ratio))
-        checkpointed_layers = 0
-        
-        # Try different model architectures
-        for attr_path in [
-            ('model', 'layers'),      # Llama-style
-            ('transformer', 'h'),     # GPT-style  
-            ('encoder', 'layer'),     # BERT-style
-            ('layers',),              # Direct access
-        ]:
-            try:
-                obj = self.model
-                for attr in attr_path:
-                    obj = getattr(obj, attr)
-                
-                layers = list(obj)
-                for i, layer in enumerate(layers):
-                    if i % checkpoint_every == 0:
-                        if hasattr(layer, 'gradient_checkpointing'):
-                            layer.gradient_checkpointing = True
-                        checkpointed_layers += 1
-                
-                if checkpointed_layers > 0:
-                    logger.info(f"Fallback checkpointing: {checkpointed_layers}/{len(layers)} layers")
-                    break
-                    
-            except (AttributeError, TypeError):
-                continue
-        
-        if checkpointed_layers == 0:
-            logger.warning("Could not apply selective checkpointing to any layers")
-    
-=======
             logger.info("Enabled gradient checkpointing")
 
         # For more granular control, implement layer-specific checkpointing
@@ -634,7 +548,6 @@
 
             logger.info(f"Applied selective checkpointing to {len(layers) // checkpoint_every} layers")
 
->>>>>>> f03102fc
     def _apply_activation_checkpointing(self):
         """Apply activation checkpointing."""
         # This would be implemented based on the specific model architecture
@@ -665,18 +578,7 @@
             yield self
         finally:
             self.memory_monitor.stop_monitoring_thread()
-<<<<<<< HEAD
-            
-            # Clean up checkpointed memory manager
-            if self.checkpointed_memory_manager is not None:
-                try:
-                    self.checkpointed_memory_manager.disable_checkpointing()
-                except Exception as e:
-                    logger.warning(f"Failed to clean up checkpointed memory manager: {e}")
-    
-=======
-
->>>>>>> f03102fc
+
     def optimized_forward(
         self,
         batch: dict[str, torch.Tensor],
@@ -761,11 +663,6 @@
                 "accumulated_loss": self.gradient_accumulator.accumulated_loss,
             },
             "memory_monitor": self.memory_monitor.get_memory_stats(),
-            "checkpointing_stats": (
-                self.checkpointed_memory_manager.get_checkpointing_stats()
-                if self.checkpointed_memory_manager is not None
-                else {"checkpointing_enabled": False}
-            ),
         }
 
 
