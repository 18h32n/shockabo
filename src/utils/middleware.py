"""FastAPI middleware for centralized error handling and request processing.

This module provides middleware components for:
- Global exception handling
- Request/response logging
- Performance monitoring
- Rate limiting support
- Error recovery and circuit breaker patterns
"""

import time
from typing import Any
from uuid import uuid4

import structlog
from fastapi import Request, Response, status
from fastapi.middleware.base import BaseHTTPMiddleware
from fastapi.responses import JSONResponse
from starlette.middleware.base import RequestResponseEndpoint

from src.utils.error_handling import (
    ARCBaseException,
    ErrorCode,
    ErrorContext,
    ErrorLogger,
    ErrorSeverity,
    create_error_response,
    get_http_status_for_error_code,
)

logger = structlog.get_logger(__name__)


class ErrorHandlingMiddleware(BaseHTTPMiddleware):
    """Global error handling middleware for FastAPI applications."""

    def __init__(self, app, error_logger: ErrorLogger | None = None):
        super().__init__(app)
        self.error_logger = error_logger or ErrorLogger()

    async def dispatch(self, request: Request, call_next: RequestResponseEndpoint) -> Response:
        """Process request and handle any exceptions."""
        request_id = str(uuid4())
        request.state.request_id = request_id

        # Add request ID to structured logging context
        structlog.contextvars.bind_contextvars(request_id=request_id)

        start_time = time.time()

        try:
            # Log incoming request
            logger.info(
                "request_started",
                method=request.method,
                url=str(request.url),
                client_host=getattr(request.client, 'host', 'unknown') if request.client else 'unknown',
                user_agent=request.headers.get('user-agent', 'unknown')
            )

            response = await call_next(request)

            # Log successful response
            processing_time = time.time() - start_time
            logger.info(
                "request_completed",
                status_code=response.status_code,
                processing_time_ms=processing_time * 1000
            )

            # Add request ID to response headers
            response.headers["X-Request-ID"] = request_id

            return response

        except ARCBaseException as exc:
            # Handle our custom exceptions
            processing_time = time.time() - start_time

            # Add context information
            if not exc.context:
                exc.context = ErrorContext()
            exc.context.request_id = request_id
            exc.context.additional_data.update({
                "processing_time_ms": processing_time * 1000,
                "endpoint": str(request.url.path),
                "method": request.method,
            })

            # Determine HTTP status code
            http_status = get_http_status_for_error_code(exc.error_code)

            # Create error response
            response = create_error_response(exc, http_status, request)
            response.headers["X-Request-ID"] = request_id

            logger.warning(
                "request_failed_arc_exception",
                error_code=exc.error_code.value,
                error_id=exc.error_id,
                status_code=http_status,
                processing_time_ms=processing_time * 1000
            )

            return response

        except Exception as exc:
            # Handle unexpected errors
            processing_time = time.time() - start_time

            # Create context for the error
            context = ErrorContext(
                request_id=request_id,
                additional_data={
                    "processing_time_ms": processing_time * 1000,
                    "endpoint": str(request.url.path),
                    "method": request.method,
                }
            )

            # Create ARC exception from generic exception
            arc_exc = ARCBaseException(
                message="An unexpected error occurred during request processing",
                error_code=ErrorCode.SYSTEM_INTERNAL_ERROR,
                details=str(exc),
                severity=ErrorSeverity.HIGH,
                context=context,
                suggestions=[
                    "Please try the request again",
                    "Contact support if the problem persists",
                ]
            )

            response = create_error_response(arc_exc, status.HTTP_500_INTERNAL_SERVER_ERROR, request)
            response.headers["X-Request-ID"] = request_id

            logger.error(
                "request_failed_unexpected_exception",
                error_type=type(exc).__name__,
                error_message=str(exc),
                status_code=500,
                processing_time_ms=processing_time * 1000,
                exc_info=True
            )

            return response

        finally:
            # Clear structured logging context
            structlog.contextvars.clear_contextvars()


class RequestLoggingMiddleware(BaseHTTPMiddleware):
    """Middleware for detailed request/response logging and performance monitoring."""

    def __init__(
        self,
        app,
        log_request_body: bool = False,
        log_response_body: bool = False,
        max_body_size: int = 1024 * 10,  # 10KB default
        excluded_paths: set | None = None,
    ):
        super().__init__(app)
        self.log_request_body = log_request_body
        self.log_response_body = log_response_body
        self.max_body_size = max_body_size
        self.excluded_paths = excluded_paths or {"/health", "/metrics", "/favicon.ico"}

    async def dispatch(self, request: Request, call_next: RequestResponseEndpoint) -> Response:
        """Log request and response details."""
        if request.url.path in self.excluded_paths:
            return await call_next(request)

        request_id = getattr(request.state, 'request_id', 'unknown')
        start_time = time.time()

        # Prepare request logging data
        request_data = {
            "request_id": request_id,
            "method": request.method,
            "url": str(request.url),
            "path": request.url.path,
            "query_params": dict(request.query_params),
            "headers": dict(request.headers),
            "client_host": getattr(request.client, 'host', 'unknown') if request.client else 'unknown',
        }

        # Log request body if enabled
        if self.log_request_body and request.method in ("POST", "PUT", "PATCH"):
            try:
                body = await request.body()
                if len(body) <= self.max_body_size:
                    request_data["body"] = body.decode('utf-8', errors='ignore')
                else:
                    request_data["body"] = f"<Body too large: {len(body)} bytes>"
            except Exception as e:
                request_data["body_error"] = str(e)

        logger.info("detailed_request", **request_data)

        # Process request
        response = await call_next(request)

        # Calculate processing time
        processing_time = time.time() - start_time

        # Prepare response logging data
        response_data = {
            "request_id": request_id,
            "status_code": response.status_code,
            "headers": dict(response.headers),
            "processing_time_ms": processing_time * 1000,
        }

        # Add performance category
        if processing_time < 0.1:
            response_data["performance"] = "fast"
        elif processing_time < 0.5:
            response_data["performance"] = "normal"
        elif processing_time < 2.0:
            response_data["performance"] = "slow"
        else:
            response_data["performance"] = "very_slow"

        # Log response body if enabled and not too large
        if self.log_response_body and hasattr(response, 'body'):
            try:
                if hasattr(response.body, '__len__') and len(response.body) <= self.max_body_size:
                    response_data["body"] = response.body.decode('utf-8', errors='ignore')
                else:
                    response_data["body"] = "<Body not logged>"
            except Exception as e:
                response_data["body_error"] = str(e)

        # Log based on status code
        if response.status_code >= 500:
            logger.error("detailed_response", **response_data)
        elif response.status_code >= 400:
            logger.warning("detailed_response", **response_data)
        else:
            logger.info("detailed_response", **response_data)

        return response


class PerformanceMonitoringMiddleware(BaseHTTPMiddleware):
    """Middleware for performance monitoring and alerting."""

    def __init__(
        self,
        app,
        slow_request_threshold: float = 2.0,  # seconds
        very_slow_request_threshold: float = 5.0,  # seconds
        enable_memory_monitoring: bool = False,
    ):
        super().__init__(app)
        self.slow_request_threshold = slow_request_threshold
        self.very_slow_request_threshold = very_slow_request_threshold
        self.enable_memory_monitoring = enable_memory_monitoring

        # Performance metrics tracking
        self.request_count = 0
        self.total_processing_time = 0.0
        self.slow_requests = 0
        self.very_slow_requests = 0

    async def dispatch(self, request: Request, call_next: RequestResponseEndpoint) -> Response:
        """Monitor request performance and collect metrics."""
        start_time = time.time()
        memory_before = None

        if self.enable_memory_monitoring:
            try:
                import os
<<<<<<< HEAD
=======

>>>>>>> f03102fc
                import psutil
                process = psutil.Process(os.getpid())
                memory_before = process.memory_info().rss / 1024 / 1024  # MB
            except ImportError:
                logger.warning("psutil not available, memory monitoring disabled")
                self.enable_memory_monitoring = False

        try:
            response = await call_next(request)
        except Exception as e:
            # Still track performance for failed requests
            processing_time = time.time() - start_time
            self._update_metrics(request, processing_time, error=str(e))
            raise

        # Calculate performance metrics
        processing_time = time.time() - start_time
        memory_after = None
        memory_delta = None

        if self.enable_memory_monitoring and memory_before:
            try:
                import os
<<<<<<< HEAD
=======

>>>>>>> f03102fc
                import psutil
                process = psutil.Process(os.getpid())
                memory_after = process.memory_info().rss / 1024 / 1024  # MB
                memory_delta = memory_after - memory_before
            except Exception:
                pass

        # Update metrics
        self._update_metrics(request, processing_time, response.status_code, memory_delta)

        # Add performance headers
        response.headers["X-Processing-Time"] = f"{processing_time:.3f}s"
        if memory_delta is not None:
            response.headers["X-Memory-Delta"] = f"{memory_delta:.2f}MB"

        # Log performance alerts
        request_id = getattr(request.state, 'request_id', 'unknown')

        if processing_time >= self.very_slow_request_threshold:
            logger.warning(
                "very_slow_request_alert",
                request_id=request_id,
                endpoint=request.url.path,
                processing_time_ms=processing_time * 1000,
                threshold_ms=self.very_slow_request_threshold * 1000,
                memory_delta_mb=memory_delta
            )
        elif processing_time >= self.slow_request_threshold:
            logger.info(
                "slow_request_alert",
                request_id=request_id,
                endpoint=request.url.path,
                processing_time_ms=processing_time * 1000,
                threshold_ms=self.slow_request_threshold * 1000,
                memory_delta_mb=memory_delta
            )

        return response

    def _update_metrics(
        self,
        request: Request,
        processing_time: float,
        status_code: int | None = None,
        memory_delta: float | None = None,
        error: str | None = None,
    ):
        """Update internal performance metrics."""
        self.request_count += 1
        self.total_processing_time += processing_time

        if processing_time >= self.very_slow_request_threshold:
            self.very_slow_requests += 1
        elif processing_time >= self.slow_request_threshold:
            self.slow_requests += 1

        # Log metrics periodically
        if self.request_count % 100 == 0:
            avg_time = self.total_processing_time / self.request_count
            slow_rate = (self.slow_requests + self.very_slow_requests) / self.request_count

            logger.info(
                "performance_metrics_summary",
                total_requests=self.request_count,
                average_processing_time_ms=avg_time * 1000,
                slow_request_rate=slow_rate,
                slow_requests=self.slow_requests,
                very_slow_requests=self.very_slow_requests
            )

    def get_metrics(self) -> dict[str, Any]:
        """Get current performance metrics."""
        if self.request_count == 0:
            return {
                "total_requests": 0,
                "average_processing_time_ms": 0.0,
                "slow_request_rate": 0.0,
                "slow_requests": 0,
                "very_slow_requests": 0,
            }

        avg_time = self.total_processing_time / self.request_count
        slow_rate = (self.slow_requests + self.very_slow_requests) / self.request_count

        return {
            "total_requests": self.request_count,
            "average_processing_time_ms": avg_time * 1000,
            "slow_request_rate": slow_rate,
            "slow_requests": self.slow_requests,
            "very_slow_requests": self.very_slow_requests,
            "slow_threshold_ms": self.slow_request_threshold * 1000,
            "very_slow_threshold_ms": self.very_slow_request_threshold * 1000,
        }


class CircuitBreakerMiddleware(BaseHTTPMiddleware):
    """Circuit breaker middleware for handling downstream service failures."""

    def __init__(
        self,
        app,
        failure_threshold: int = 5,
        recovery_timeout: int = 60,
        expected_exception: type = Exception,
    ):
        super().__init__(app)
        self.failure_threshold = failure_threshold
        self.recovery_timeout = recovery_timeout
        self.expected_exception = expected_exception

        # Circuit breaker state
        self.failure_count = 0
        self.last_failure_time = None
        self.state = "closed"  # closed, open, half_open

    async def dispatch(self, request: Request, call_next: RequestResponseEndpoint) -> Response:
        """Implement circuit breaker pattern."""
        # Check circuit breaker state
        if self.state == "open":
            if self._should_attempt_reset():
                self.state = "half_open"
                logger.info("circuit_breaker_half_open")
            else:
                # Circuit is open, return service unavailable
                return JSONResponse(
                    status_code=status.HTTP_503_SERVICE_UNAVAILABLE,
                    content={
                        "error": "Service temporarily unavailable",
                        "circuit_breaker_state": "open",
                        "retry_after": self.recovery_timeout,
                    }
                )

        try:
            response = await call_next(request)

            # Success - reset failure count if we were in half_open state
            if self.state == "half_open":
                self._reset()
                logger.info("circuit_breaker_reset_success")

            return response

        except self.expected_exception:
            self._record_failure()

            if self.state == "half_open":
                # Failed in half_open, go back to open
                self.state = "open"
                logger.warning("circuit_breaker_failed_half_open")

            # Re-raise the exception
            raise

    def _record_failure(self):
        """Record a failure and update circuit breaker state."""
        self.failure_count += 1
        self.last_failure_time = time.time()

        if self.failure_count >= self.failure_threshold and self.state == "closed":
            self.state = "open"
            logger.warning(
                "circuit_breaker_opened",
                failure_count=self.failure_count,
                threshold=self.failure_threshold
            )

    def _should_attempt_reset(self) -> bool:
        """Check if we should attempt to reset the circuit breaker."""
        if self.last_failure_time is None:
            return True

        return time.time() - self.last_failure_time >= self.recovery_timeout

    def _reset(self):
        """Reset the circuit breaker to closed state."""
        self.failure_count = 0
        self.last_failure_time = None
        self.state = "closed"

    def get_state(self) -> dict[str, Any]:
        """Get current circuit breaker state."""
        return {
            "state": self.state,
            "failure_count": self.failure_count,
            "failure_threshold": self.failure_threshold,
            "last_failure_time": self.last_failure_time,
            "recovery_timeout": self.recovery_timeout,
        }


# Global middleware instances for easy access
error_handling_middleware = None
performance_monitoring_middleware = None


def setup_middleware(app, enable_detailed_logging: bool = False):
    """Setup all middleware components for the FastAPI application.

    Args:
        app: FastAPI application instance
        enable_detailed_logging: Whether to enable detailed request/response logging
    """
    global error_handling_middleware, performance_monitoring_middleware

    # Performance monitoring middleware (innermost)
    performance_monitoring_middleware = PerformanceMonitoringMiddleware(
        app,
        slow_request_threshold=2.0,
        very_slow_request_threshold=5.0,
        enable_memory_monitoring=True
    )
    app.add_middleware(PerformanceMonitoringMiddleware)

    # Request logging middleware
    if enable_detailed_logging:
        app.add_middleware(
            RequestLoggingMiddleware,
            log_request_body=False,  # Disabled by default for security
            log_response_body=False,  # Disabled by default for performance
            max_body_size=1024 * 5,  # 5KB limit
        )

    # Circuit breaker middleware (for external service calls)
    app.add_middleware(
        CircuitBreakerMiddleware,
        failure_threshold=5,
        recovery_timeout=60,
        expected_exception=Exception
    )

    # Error handling middleware (outermost)
    error_handling_middleware = ErrorHandlingMiddleware(app)
    app.add_middleware(ErrorHandlingMiddleware)

    logger.info(
        "middleware_configured",
        error_handling=True,
        performance_monitoring=True,
        detailed_logging=enable_detailed_logging,
        circuit_breaker=True
    )


def get_performance_metrics() -> dict[str, Any] | None:
    """Get current performance metrics from middleware."""
    if performance_monitoring_middleware:
        return performance_monitoring_middleware.get_metrics()
    return None<|MERGE_RESOLUTION|>--- conflicted
+++ resolved
@@ -105,7 +105,7 @@
             return response
 
         except Exception as exc:
-            # Handle unexpected errors
+            # Handle unexpected exceptions
             processing_time = time.time() - start_time
 
             # Create context for the error
@@ -121,7 +121,7 @@
             # Create ARC exception from generic exception
             arc_exc = ARCBaseException(
                 message="An unexpected error occurred during request processing",
-                error_code=ErrorCode.SYSTEM_INTERNAL_ERROR,
+                error_code=ErrorCode.INTERNAL_SERVER_ERROR,
                 details=str(exc),
                 severity=ErrorSeverity.HIGH,
                 context=context,
@@ -273,10 +273,7 @@
         if self.enable_memory_monitoring:
             try:
                 import os
-<<<<<<< HEAD
-=======
-
->>>>>>> f03102fc
+
                 import psutil
                 process = psutil.Process(os.getpid())
                 memory_before = process.memory_info().rss / 1024 / 1024  # MB
@@ -300,10 +297,7 @@
         if self.enable_memory_monitoring and memory_before:
             try:
                 import os
-<<<<<<< HEAD
-=======
-
->>>>>>> f03102fc
+
                 import psutil
                 process = psutil.Process(os.getpid())
                 memory_after = process.memory_info().rss / 1024 / 1024  # MB
@@ -502,7 +496,7 @@
 
 def setup_middleware(app, enable_detailed_logging: bool = False):
     """Setup all middleware components for the FastAPI application.
-
+    
     Args:
         app: FastAPI application instance
         enable_detailed_logging: Whether to enable detailed request/response logging
