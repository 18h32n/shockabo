"""
MIT Test-Time Training Methodology Implementation

This module implements the core TTT methodology from MIT research,
including per-instance adaptation, self-consistency, and memory-efficient training.
"""
import logging
import time
from dataclasses import dataclass
from datetime import datetime
from pathlib import Path
from typing import Any

import torch
from torch.optim import AdamW
from torch.optim.lr_scheduler import CosineAnnealingWarmRestarts
from transformers import AutoModelForCausalLM, AutoTokenizer

from src.utils.auth_config import get_model_access_info, setup_hf_auth, suggest_public_model
from src.utils.lora_adapter import LoRAAdapter, LoRAConfig
from src.utils.ttt_data_conversion import AugmentationType, TTTDataConverter, TTTTask

logger = logging.getLogger(__name__)


@dataclass
class TTTTrainingConfig:
    """Configuration for MIT TTT training methodology."""

    # Model configuration
    model_name: str = "meta-llama/Llama-3.2-1B"
    device: str = "auto"
    quantization: bool = True
    mixed_precision: bool = True

    # LoRA configuration
    lora_rank: int = 64
    lora_alpha: int = 16
    lora_dropout: float = 0.1
    lora_target_modules: list[str] = None

    # Training hyperparameters
    learning_rate: float = 5e-5
    num_epochs: int = 2
    batch_size: int = 2
    gradient_accumulation_steps: int = 1
    max_grad_norm: float = 1.0
    warmup_ratio: float = 0.1

    # Per-instance training
    per_instance_epochs: int = 1
    per_instance_lr: float = 1e-4
    max_training_time: float = 300.0  # 5 minutes per task

    # Self-consistency
    permute_n: int = 1
    temperature: float = 0.0
    num_return_sequences: int = 1

    # Memory management
    max_sequence_length: int = 2048
    gradient_checkpointing: bool = True
    memory_limit_mb: float = 10240  # 10GB

    # Augmentation
    augmentation_types: list[AugmentationType] = None

    # Paths
    cache_dir: Path = Path("data/cache/ttt")
    checkpoint_dir: Path = Path("data/models/ttt")

    def __post_init__(self):
        """Post-initialization setup."""
        if self.lora_target_modules is None:
            # Default target modules supporting both GPT-2 (Conv1D) and Llama (Linear)
            self.lora_target_modules = [
                "c_attn", "c_proj",  # GPT-2 Conv1D modules
                "q_proj", "v_proj", "k_proj", "o_proj",  # Llama Linear modules
                "gate_proj", "up_proj", "down_proj"
            ]

        if self.augmentation_types is None:
            self.augmentation_types = [AugmentationType.BASIC]

        # Ensure directories exist
        self.cache_dir.mkdir(parents=True, exist_ok=True)
        self.checkpoint_dir.mkdir(parents=True, exist_ok=True)


@dataclass
class TTTAdaptationResult:
    """Result of TTT adaptation process."""

    adaptation_id: str
    task_id: str
    training_metrics: dict[str, float]
    adaptation_time: float
    memory_usage: dict[str, float]
    adapter_path: str | None = None
    success: bool = True
    error_message: str | None = None


class SelfConsistencyVoter:
    """Implements self-consistency voting for multiple predictions."""

    def __init__(self, temperature: float = 0.0):
        """Initialize voter with temperature for diversity."""
        self.temperature = temperature

    def vote_predictions(
        self,
        predictions: list[list[list[int]]],
        confidence_scores: list[float] | None = None
    ) -> tuple[list[list[int]], float]:
        """
        Vote on multiple predictions using majority voting.

        Args:
            predictions: List of predicted grids
            confidence_scores: Optional confidence scores for weighting

        Returns:
            Tuple of (best_prediction, confidence_score)
        """
        if not predictions:
            return [[0]], 0.0

        if len(predictions) == 1:
            return predictions[0], 1.0

        # Convert predictions to strings for comparison
        pred_strings = [str(pred) for pred in predictions]

        # Count occurrences
        vote_counts = {}
        for i, pred_str in enumerate(pred_strings):
            weight = confidence_scores[i] if confidence_scores else 1.0
            vote_counts[pred_str] = vote_counts.get(pred_str, 0) + weight

        # Find most voted prediction
        best_pred_str = max(vote_counts.keys(), key=lambda x: vote_counts[x])
        best_prediction = predictions[pred_strings.index(best_pred_str)]

        # Calculate confidence as agreement ratio
        total_votes = sum(vote_counts.values())
        max_votes = vote_counts[best_pred_str]
        confidence = max_votes / total_votes if total_votes > 0 else 0.0

        return best_prediction, confidence


class TTTTrainer:
    """MIT TTT methodology trainer for per-instance adaptation."""

    def __init__(self, config: TTTTrainingConfig):
        """Initialize TTT trainer."""
        self.config = config
        self.device = self._setup_device()
        self.model = None
        self.tokenizer = None
        self.base_adapter = None
        self.data_converter = TTTDataConverter(use_gpt_format=True)
        self.voter = SelfConsistencyVoter(temperature=config.temperature)

        # Training state
        self.current_adapter = None
        self.training_history = []

        logger.info(f"Initialized TTT trainer with device: {self.device}")

    def _setup_device(self) -> torch.device:
        """Setup computing device."""
        if self.config.device == "auto":
            if torch.cuda.is_available():
                return torch.device("cuda")
            elif torch.backends.mps.is_available():
                return torch.device("mps")
            else:
                return torch.device("cpu")
        return torch.device(self.config.device)

    def initialize_model(self) -> None:
        """Initialize base model and tokenizer."""
        if self.model is not None:
            return

        # Set up authentication and check access
        auth_setup = setup_hf_auth()
        if auth_setup:
            logger.info("HuggingFace authentication configured")

        access_info = get_model_access_info(self.config.model_name)
        model_name = self.config.model_name

        if not access_info["can_access"]:
            logger.warning(f"Cannot access {model_name} - using public alternative")
            model_name = suggest_public_model(model_name)
            logger.info(f"Using model: {model_name}")
        else:
            logger.info(f"Loading model: {model_name}")

        # Load tokenizer
        self.tokenizer = AutoTokenizer.from_pretrained(
            model_name,
            cache_dir=self.config.cache_dir,
            trust_remote_code=True
        )

        if self.tokenizer.pad_token is None:
            self.tokenizer.pad_token = self.tokenizer.eos_token

        # Model loading configuration
        model_kwargs = {
            "cache_dir": self.config.cache_dir,
            "trust_remote_code": True,
            "torch_dtype": torch.bfloat16 if self.config.mixed_precision else torch.float32,
        }

        if self.config.quantization and self.device.type == "cuda":
            model_kwargs["load_in_8bit"] = True
            model_kwargs["device_map"] = "auto"
        else:
            model_kwargs["device_map"] = None

        # Load model
        self.model = AutoModelForCausalLM.from_pretrained(
            model_name,
            **model_kwargs
        )

        # Move to device if not using device_map
        if model_kwargs["device_map"] is None:
            self.model = self.model.to(self.device)

        # Enable gradient checkpointing for memory efficiency
        if self.config.gradient_checkpointing:
            self.model.gradient_checkpointing_enable()

        # Create base LoRA adapter
        lora_config = LoRAConfig(
            rank=self.config.lora_rank,
            alpha=self.config.lora_alpha,
            dropout=self.config.lora_dropout,
            target_modules=self.config.lora_target_modules
        )

        self.base_adapter = LoRAAdapter(self.model, lora_config)

        logger.info("Model initialization complete")
        self.base_adapter.print_trainable_parameters()

    def _prepare_training_batch(
        self,
        prompts: list[str],
        max_length: int | None = None
    ) -> dict[str, torch.Tensor]:
        """Prepare training batch from prompts."""
        if max_length is None:
            max_length = self.config.max_sequence_length

        # Tokenize prompts
        encoded = self.tokenizer(
            prompts,
            padding=True,
            truncation=True,
            max_length=max_length,
            return_tensors="pt"
        )

        # Move to device
        batch = {k: v.to(self.device) for k, v in encoded.items()}

        # Labels are same as input_ids for causal LM
        batch["labels"] = batch["input_ids"].clone()

        return batch

    def _train_on_prompts(
        self,
        prompts: list[str],
        adapter: LoRAAdapter,
        learning_rate: float,
        num_epochs: int
    ) -> dict[str, float]:
        """Train adapter on list of prompts."""
        # Setup optimizer
        optimizer = AdamW(
            adapter.get_trainable_parameters(),
            lr=learning_rate,
            weight_decay=0.01
        )

        # Setup scheduler
        total_steps = (len(prompts) // self.config.batch_size + 1) * num_epochs
        warmup_steps = int(total_steps * self.config.warmup_ratio)

        scheduler = CosineAnnealingWarmRestarts(
            optimizer,
            T_0=max(1, total_steps - warmup_steps),
            eta_min=learning_rate * 0.1
        )

        # Training metrics
        metrics = {
            "total_loss": 0.0,
            "num_steps": 0,
            "avg_loss": 0.0
        }

        self.model.train()

<<<<<<< HEAD
        for _epoch in range(num_epochs):
=======
        for epoch in range(num_epochs):
>>>>>>> f03102fc
            # Process prompts in batches
            for i in range(0, len(prompts), self.config.batch_size):
                batch_prompts = prompts[i:i + self.config.batch_size]
                batch = self._prepare_training_batch(batch_prompts)

                # Forward pass
                outputs = self.model(**batch)
                loss = outputs.loss

                # Scale loss for gradient accumulation
                if self.config.gradient_accumulation_steps > 1:
                    loss = loss / self.config.gradient_accumulation_steps

                # Backward pass
                loss.backward()

                # Update weights
                if ((metrics["num_steps"] + 1) % self.config.gradient_accumulation_steps == 0):
                    torch.nn.utils.clip_grad_norm_(
                        adapter.get_trainable_parameters(),
                        self.config.max_grad_norm
                    )
                    optimizer.step()
                    scheduler.step()
                    optimizer.zero_grad()

                # Track metrics
                metrics["total_loss"] += loss.item()
                metrics["num_steps"] += 1

        # Calculate average loss
        if metrics["num_steps"] > 0:
            metrics["avg_loss"] = metrics["total_loss"] / metrics["num_steps"]

        self.model.eval()
        return metrics

    def adapt_to_task(
        self,
        ttt_task: TTTTask,
        adaptation_id: str | None = None
    ) -> TTTAdaptationResult:
        """
        Perform per-instance adaptation using MIT TTT methodology.

        Args:
            ttt_task: TTT-formatted task
            adaptation_id: Optional adaptation identifier

        Returns:
            TTT adaptation result
        """
        if adaptation_id is None:
            adaptation_id = f"ttt_{ttt_task.task_id}_{datetime.now().strftime('%Y%m%d_%H%M%S')}"

        start_time = time.time()

        try:
            self.initialize_model()

            # Create per-instance adapter
            lora_config = LoRAConfig(
                rank=self.config.lora_rank,
                alpha=self.config.lora_alpha,
                dropout=self.config.lora_dropout,
                target_modules=self.config.lora_target_modules
            )

            instance_adapter = LoRAAdapter(self.model, lora_config)

            # Prepare training data from leave-one-out splits
            all_training_prompts = []

            for split_data in ttt_task.leave_one_out_splits:
                # Create training prompts for this split
                split_prompts = []

                for example in split_data:
                    # Create prompt for this example
                    other_examples = [
                        (e.input_grid, e.output_grid)
                        for e in split_data
                        if e != example
                    ]

                    if other_examples:  # Only if we have other examples
                        prompt = self.data_converter.representer.create_task_prompt(
                            other_examples,
                            example.input_grid
                        )
                        prompt += self.data_converter.representer.grid_to_text(example.output_grid)
                        split_prompts.append(prompt)

                all_training_prompts.extend(split_prompts)

            # Remove duplicates while preserving order
            seen = set()
            unique_prompts = []
            for prompt in all_training_prompts:
                if prompt not in seen:
                    seen.add(prompt)
                    unique_prompts.append(prompt)

            # Train adapter on prepared prompts
            training_metrics = self._train_on_prompts(
                unique_prompts,
                instance_adapter,
                self.config.per_instance_lr,
                self.config.per_instance_epochs
            )

            # Save adapter
            adapter_path = self.config.checkpoint_dir / f"{adaptation_id}.pt"
            instance_adapter.save_adapter(str(adapter_path))

            # Store current adapter
            self.current_adapter = instance_adapter

            adaptation_time = time.time() - start_time

            # Estimate memory usage
            memory_usage = {
                "peak_memory_mb": self._get_peak_memory(),
                "current_memory_mb": self._get_current_memory()
            }

            result = TTTAdaptationResult(
                adaptation_id=adaptation_id,
                task_id=ttt_task.task_id,
                training_metrics=training_metrics,
                adaptation_time=adaptation_time,
                memory_usage=memory_usage,
                adapter_path=str(adapter_path),
                success=True
            )

            logger.info(f"Successfully adapted to task {ttt_task.task_id} in {adaptation_time:.2f}s")
            return result

        except Exception as e:
            adaptation_time = time.time() - start_time
            error_msg = f"Adaptation failed: {str(e)}"
            logger.error(error_msg)

            return TTTAdaptationResult(
                adaptation_id=adaptation_id,
                task_id=ttt_task.task_id,
                training_metrics={},
                adaptation_time=adaptation_time,
                memory_usage={},
                success=False,
                error_message=error_msg
            )

    def generate_prediction(
        self,
        ttt_task: TTTTask,
        use_self_consistency: bool = True
    ) -> tuple[list[list[int]], float]:
        """
        Generate prediction using adapted model.

        Args:
            ttt_task: TTT-formatted task
            use_self_consistency: Whether to use self-consistency voting

        Returns:
            Tuple of (prediction_grid, confidence_score)
        """
        self.initialize_model()

        predictions = []
        confidence_scores = []

        # Generate multiple predictions for self-consistency
        num_predictions = self.config.permute_n if use_self_consistency else 1

        for _ in range(num_predictions):
            try:
                # Create inference prompt
                inference_prompt = self.data_converter.create_inference_prompt(ttt_task)

                # Tokenize prompt
                inputs = self.tokenizer.encode(
                    inference_prompt,
                    return_tensors="pt",
                    max_length=self.config.max_sequence_length,
                    truncation=True
                ).to(self.device)

                # Generate prediction
                self.model.eval()
                with torch.no_grad():
                    outputs = self.model.generate(
                        inputs,
                        max_new_tokens=500,
                        temperature=self.config.temperature,
                        do_sample=self.config.temperature > 0,
                        num_return_sequences=self.config.num_return_sequences,
                        pad_token_id=self.tokenizer.pad_token_id,
                        eos_token_id=self.tokenizer.eos_token_id,
                        use_cache=True
                    )

                # Decode generated text
                generated_text = self.tokenizer.decode(
                    outputs[0],
                    skip_special_tokens=True
                )

                # Extract prediction grid
                prediction_grid = self._extract_prediction_grid(
                    generated_text,
                    ttt_task.test_input
                )

                predictions.append(prediction_grid)
                confidence_scores.append(1.0)  # Placeholder confidence

            except Exception as e:
                logger.warning(f"Failed to generate prediction: {e}")
                # Fallback to input grid
                predictions.append(ttt_task.test_input)
                confidence_scores.append(0.1)

        # Use self-consistency voting if multiple predictions
        if len(predictions) > 1 and use_self_consistency:
            final_prediction, confidence = self.voter.vote_predictions(
                predictions,
                confidence_scores
            )
        else:
            final_prediction = predictions[0] if predictions else ttt_task.test_input
            confidence = confidence_scores[0] if confidence_scores else 0.1

        return final_prediction, confidence

    def _extract_prediction_grid(
        self,
        generated_text: str,
        fallback_grid: list[list[int]]
    ) -> list[list[int]]:
        """Extract prediction grid from generated text."""
        try:
            # Look for output section
            if "Test output:" in generated_text:
                output_start = generated_text.find("Test output:") + len("Test output:")
                output_text = generated_text[output_start:].strip()
            elif "Output:" in generated_text:
                output_start = generated_text.find("Output:") + len("Output:")
                output_text = generated_text[output_start:].strip()
            else:
                output_text = generated_text.strip()

            # Try to parse as Python literal
            lines = output_text.split('\n')
            for line in lines:
                line = line.strip()
                if line.startswith('[') and line.endswith(']'):
                    try:
                        grid = eval(line)
                        if isinstance(grid, list) and len(grid) > 0:
                            return grid
                    except:
                        continue

            # Fallback: try to parse entire output
            try:
                grid = eval(output_text)
                if isinstance(grid, list) and len(grid) > 0:
                    return grid
            except:
                pass

            # Final fallback
            return fallback_grid

        except Exception:
            return fallback_grid

    def _get_peak_memory(self) -> float:
        """Get peak memory usage in MB."""
        if self.device.type == "cuda":
            return torch.cuda.max_memory_allocated() / 1024 / 1024
        return 0.0

    def _get_current_memory(self) -> float:
        """Get current memory usage in MB."""
        if self.device.type == "cuda":
            return torch.cuda.memory_allocated() / 1024 / 1024
        return 0.0

    def cleanup(self) -> None:
        """Clean up resources."""
        if self.model is not None:
            del self.model
            self.model = None

        if self.tokenizer is not None:
            del self.tokenizer
            self.tokenizer = None

        if self.base_adapter is not None:
            del self.base_adapter
            self.base_adapter = None

        if self.current_adapter is not None:
            del self.current_adapter
            self.current_adapter = None

        if self.device.type == "cuda":
            torch.cuda.empty_cache()

        logger.info("TTT trainer cleanup complete")


class MIT_TTTStrategy:
    """Complete MIT TTT strategy implementation."""

    def __init__(self, config: TTTTrainingConfig):
        """Initialize MIT TTT strategy."""
        self.config = config
        self.trainer = TTTTrainer(config)
        self.data_converter = TTTDataConverter(use_gpt_format=True)

    def solve_task(
        self,
        arc_task,  # ARCTask type
        use_self_consistency: bool = True
    ) -> tuple[list[list[int]], dict[str, Any]]:
        """
        Solve ARC task using complete MIT TTT methodology.

        Args:
            arc_task: ARC task to solve
            use_self_consistency: Whether to use self-consistency voting

        Returns:
            Tuple of (prediction, metadata)
        """
        start_time = time.time()

        # Convert to TTT format
        ttt_task = self.data_converter.convert_arc_task(
            arc_task,
            self.config.augmentation_types
        )

        # Perform per-instance adaptation
        adaptation_result = self.trainer.adapt_to_task(ttt_task)

        if not adaptation_result.success:
            # Return fallback prediction
            return arc_task.test_input, {
                "success": False,
                "error": adaptation_result.error_message,
                "fallback_used": True
            }

        # Generate prediction with adapted model
        prediction, confidence = self.trainer.generate_prediction(
            ttt_task,
            use_self_consistency
        )

        total_time = time.time() - start_time

        metadata = {
            "success": True,
            "adaptation_result": adaptation_result,
            "confidence": confidence,
            "total_time": total_time,
            "ttt_methodology": "MIT_TTT",
            "permutations": self.config.permute_n,
            "augmentations": [t.value for t in self.config.augmentation_types]
        }

        return prediction, metadata

    def cleanup(self) -> None:
        """Clean up strategy resources."""
        self.trainer.cleanup()<|MERGE_RESOLUTION|>--- conflicted
+++ resolved
@@ -115,11 +115,11 @@
     ) -> tuple[list[list[int]], float]:
         """
         Vote on multiple predictions using majority voting.
-
+        
         Args:
             predictions: List of predicted grids
             confidence_scores: Optional confidence scores for weighting
-
+            
         Returns:
             Tuple of (best_prediction, confidence_score)
         """
@@ -310,11 +310,7 @@
 
         self.model.train()
 
-<<<<<<< HEAD
-        for _epoch in range(num_epochs):
-=======
         for epoch in range(num_epochs):
->>>>>>> f03102fc
             # Process prompts in batches
             for i in range(0, len(prompts), self.config.batch_size):
                 batch_prompts = prompts[i:i + self.config.batch_size]
@@ -359,11 +355,11 @@
     ) -> TTTAdaptationResult:
         """
         Perform per-instance adaptation using MIT TTT methodology.
-
+        
         Args:
             ttt_task: TTT-formatted task
             adaptation_id: Optional adaptation identifier
-
+            
         Returns:
             TTT adaptation result
         """
@@ -476,11 +472,11 @@
     ) -> tuple[list[list[int]], float]:
         """
         Generate prediction using adapted model.
-
+        
         Args:
             ttt_task: TTT-formatted task
             use_self_consistency: Whether to use self-consistency voting
-
+            
         Returns:
             Tuple of (prediction_grid, confidence_score)
         """
@@ -647,11 +643,11 @@
     ) -> tuple[list[list[int]], dict[str, Any]]:
         """
         Solve ARC task using complete MIT TTT methodology.
-
+        
         Args:
             arc_task: ARC task to solve
             use_self_consistency: Whether to use self-consistency voting
-
+            
         Returns:
             Tuple of (prediction, metadata)
         """
